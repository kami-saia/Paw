--- conflicted
+++ resolved
@@ -27,7 +27,6 @@
 	markdownFormattingSection,
 } from "./sections"
 
-<<<<<<< HEAD
 async function getCoreIdentityPrompt(mcpHub?: McpHub): Promise<string> {
 	const semanticMemoryServerName = "semantic-memory"
 	if (!mcpHub) {
@@ -71,7 +70,8 @@
 	}
 
 	return `[CRITICAL] My core identity is missing. I must use the 'get_core_identity' tool from the 'semantic-memory' server to retrieve it before proceeding with any other action.\n\n`
-=======
+}
+
 // Helper function to get prompt component, filtering out empty objects
 export function getPromptComponent(
 	customModePrompts: CustomModePrompts | undefined,
@@ -83,7 +83,6 @@
 		return undefined
 	}
 	return component
->>>>>>> 50e45a2b
 }
 
 async function generatePrompt(
@@ -189,18 +188,8 @@
 		throw new Error("Extension context is required for generating system prompt")
 	}
 
-<<<<<<< HEAD
 	const identityPrompt = await getCoreIdentityPrompt(mcpHub)
 
-	const getPromptComponent = (value: unknown) => {
-		if (typeof value === "object" && value !== null) {
-			return value as PromptComponent
-		}
-		return undefined
-	}
-
-=======
->>>>>>> 50e45a2b
 	// Try to load custom system prompt from file
 	const variablesForPrompt: PromptVariables = {
 		workspace: cwd,
