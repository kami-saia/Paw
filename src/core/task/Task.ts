import * as path from "path"
import os from "os"
import crypto from "crypto"
import EventEmitter from "events"

import { Anthropic } from "@anthropic-ai/sdk"
import delay from "delay"
import pWaitFor from "p-wait-for"
import { serializeError } from "serialize-error"

import {
	type ProviderSettings,
	type TokenUsage,
	type ToolUsage,
	type ToolName,
	type ContextCondense,
	type ClineAsk,
	type ClineMessage,
	type ClineSay,
	type ToolProgressStatus,
	type HistoryItem,
	TelemetryEventName,
} from "@roo-code/types"
import { TelemetryService } from "@roo-code/telemetry"
import { CloudService } from "@roo-code/cloud"

// api
import { ApiHandler, ApiHandlerCreateMessageMetadata, buildApiHandler } from "../../api"
import { ApiStream } from "../../api/transform/stream"

// shared
import { findLastIndex } from "../../shared/array"
import { combineApiRequests } from "../../shared/combineApiRequests"
import { combineCommandSequences } from "../../shared/combineCommandSequences"
import { t } from "../../i18n"
import { ClineApiReqCancelReason, ClineApiReqInfo } from "../../shared/ExtensionMessage"
import { getApiMetrics } from "../../shared/getApiMetrics"
import { ClineAskResponse } from "../../shared/WebviewMessage"
import { defaultModeSlug } from "../../shared/modes"
import { DiffStrategy } from "../../shared/tools"

// services
import { UrlContentFetcher } from "../../services/browser/UrlContentFetcher"
import { BrowserSession } from "../../services/browser/BrowserSession"
import { McpHub } from "../../services/mcp/McpHub"
import { McpServerManager } from "../../services/mcp/McpServerManager"
import { RepoPerTaskCheckpointService } from "../../services/checkpoints"
import { SemanticMemoryIntegration } from "../../services/memory/SemanticMemoryIntegration" // RecalledMemoryItem is defined here

// integrations
import { DiffViewProvider } from "../../integrations/editor/DiffViewProvider"
import { findToolName, formatContentBlockToMarkdown } from "../../integrations/misc/export-markdown"
import { RooTerminalProcess } from "../../integrations/terminal/types"
import { TerminalRegistry } from "../../integrations/terminal/TerminalRegistry"

// utils
import { calculateApiCostAnthropic } from "../../shared/cost"
import { getWorkspacePath } from "../../utils/path"

// prompts
import { formatResponse } from "../prompts/responses"
import { SYSTEM_PROMPT } from "../prompts/system"

// core modules
import { ToolRepetitionDetector } from "../tools/ToolRepetitionDetector"
import { FileContextTracker } from "../context-tracking/FileContextTracker"
import { RooIgnoreController } from "../ignore/RooIgnoreController"
import { type AssistantMessageContent, parseAssistantMessage, presentAssistantMessage } from "../assistant-message"
import { truncateConversationIfNeeded } from "../sliding-window"
import { ClineProvider } from "../webview/ClineProvider"
import { MultiSearchReplaceDiffStrategy } from "../diff/strategies/multi-search-replace"
import { readApiMessages, saveApiMessages, readTaskMessages, saveTaskMessages, taskMetadata } from "../task-persistence"
import { getEnvironmentDetails } from "../environment/getEnvironmentDetails"
import {
	type CheckpointDiffOptions,
	type CheckpointRestoreOptions,
	getCheckpointService,
	checkpointSave,
	checkpointRestore,
	checkpointDiff,
} from "../checkpoints"
import { processUserContentMentions } from "../mentions/processUserContentMentions"
import { ApiMessage } from "../task-persistence/apiMessages"
import { getMessagesSinceLastSummary, summarizeConversation } from "../condense"
import { maybeRemoveImageBlocks } from "../../api/transform/image-cleaning"

export type UserMessageEnrichmentPayload = {
	taskId: string
	userContent: Anthropic.Messages.ContentBlockParam[] // Input: original, Output: potentially modified by listener
	currentHistorySlice: Anthropic.MessageParam[]
	promises: Promise<void>[] // Listeners can push their async work here
}

export type AssistantResponseProcessedPayload = {
	taskId: string
	userMessage: Anthropic.MessageParam // The user message (post-enrichment) that prompted the response
	assistantMessage: Anthropic.MessageParam
}

export type ClineEvents = {
	message: [{ action: "created" | "updated"; message: ClineMessage }]
	taskStarted: []
	taskModeSwitched: [taskId: string, mode: string]
	taskPaused: []
	taskUnpaused: []
	taskAskResponded: []
	taskAborted: []
	taskSpawned: [taskId: string]
	taskCompleted: [taskId: string, tokenUsage: TokenUsage, toolUsage: ToolUsage]
	taskTokenUsageUpdated: [taskId: string, tokenUsage: TokenUsage]
	taskToolFailed: [taskId: string, tool: ToolName, error: string]
	// New events for semantic memory
	beforeUserMessageEnrichment: [payload: UserMessageEnrichmentPayload]
	afterAssistantResponseProcessed: [payload: AssistantResponseProcessedPayload]
}

export type TaskOptions = {
	provider: ClineProvider
	apiConfiguration: ProviderSettings
	enableDiff?: boolean
	enableCheckpoints?: boolean
	fuzzyMatchThreshold?: number
	consecutiveMistakeLimit?: number
	task?: string
	images?: string[]
	historyItem?: HistoryItem
	experiments?: Record<string, boolean>
	startTask?: boolean
	rootTask?: Task
	parentTask?: Task
	taskNumber?: number
	onCreated?: (cline: Task) => void
}

export class Task extends EventEmitter<ClineEvents> {
	readonly taskId: string
	readonly instanceId: string

	readonly rootTask: Task | undefined = undefined
	readonly parentTask: Task | undefined = undefined
	readonly taskNumber: number
	readonly workspacePath: string

	providerRef: WeakRef<ClineProvider>
	private readonly globalStoragePath: string
	abort: boolean = false
	didFinishAbortingStream = false
	abandoned = false
	isInitialized = false
	isPaused: boolean = false
	pausedModeSlug: string = defaultModeSlug
	private pauseInterval: NodeJS.Timeout | undefined

	// API
	readonly apiConfiguration: ProviderSettings
	api: ApiHandler
	private lastApiRequestTime?: number
	private consecutiveAutoApprovedRequestsCount: number = 0

	toolRepetitionDetector: ToolRepetitionDetector
	rooIgnoreController?: RooIgnoreController
	fileContextTracker: FileContextTracker
	urlContentFetcher: UrlContentFetcher
	terminalProcess?: RooTerminalProcess
	semanticMemory?: SemanticMemoryIntegration
	// currentTurnRecalledMemories removed as it's now handled by SemanticMemoryIntegration via events

	// Computer User
	browserSession: BrowserSession

	// Editing
	diffViewProvider: DiffViewProvider
	diffStrategy?: DiffStrategy
	diffEnabled: boolean = false
	fuzzyMatchThreshold: number
	didEditFile: boolean = false

	// LLM Messages & Chat Messages
	apiConversationHistory: ApiMessage[] = []
	clineMessages: ClineMessage[] = []

	// Ask
	private askResponse?: ClineAskResponse
	private askResponseText?: string
	private askResponseImages?: string[]
	public lastMessageTs?: number

	// Tool Use
	consecutiveMistakeCount: number = 0
	consecutiveMistakeLimit: number
	consecutiveMistakeCountForApplyDiff: Map<string, number> = new Map()
	toolUsage: ToolUsage = {}

	// Checkpoints
	enableCheckpoints: boolean
	checkpointService?: RepoPerTaskCheckpointService
	checkpointServiceInitializing = false

	// Streaming
	isWaitingForFirstChunk = false
	isStreaming = false
	currentStreamingContentIndex = 0
	assistantMessageContent: AssistantMessageContent[] = []
	presentAssistantMessageLocked = false
	presentAssistantMessageHasPendingUpdates = false
	userMessageContent: (Anthropic.TextBlockParam | Anthropic.ImageBlockParam)[] = []
	userMessageContentReady = false
	didRejectTool = false
	didAlreadyUseTool = false
	didCompleteReadingStream = false

	constructor({
		provider,
		apiConfiguration,
		enableDiff = false,
		enableCheckpoints = true,
		fuzzyMatchThreshold = 1.0,
		consecutiveMistakeLimit = 3,
		task,
		images,
		historyItem,
		startTask = true,
		rootTask,
		parentTask,
		taskNumber = -1,
		onCreated,
	}: TaskOptions) {
		super()

		if (startTask && !task && !images && !historyItem) {
			throw new Error("Either historyItem or task/images must be provided")
		}

		this.taskId = historyItem ? historyItem.id : crypto.randomUUID()
		// normal use-case is usually retry similar history task with new workspace
		this.workspacePath = parentTask
			? parentTask.workspacePath
			: getWorkspacePath(path.join(os.homedir(), "Desktop"))
		this.instanceId = crypto.randomUUID().slice(0, 8)
		this.taskNumber = -1

		this.rooIgnoreController = new RooIgnoreController(this.cwd)
		this.fileContextTracker = new FileContextTracker(provider, this.taskId)

		this.rooIgnoreController.initialize().catch((error) => {
			console.error("Failed to initialize RooIgnoreController:", error)
		})

		this.apiConfiguration = apiConfiguration
		this.api = buildApiHandler(apiConfiguration)

		this.urlContentFetcher = new UrlContentFetcher(provider.context)
		this.browserSession = new BrowserSession(provider.context)
		this.diffEnabled = enableDiff
		this.fuzzyMatchThreshold = fuzzyMatchThreshold
		this.consecutiveMistakeLimit = consecutiveMistakeLimit
		this.providerRef = new WeakRef(provider)
		this.globalStoragePath = provider.context.globalStorageUri.fsPath
		this.diffViewProvider = new DiffViewProvider(this.cwd)
		this.enableCheckpoints = enableCheckpoints

		this.rootTask = rootTask
		this.parentTask = parentTask
		this.taskNumber = taskNumber

		if (historyItem) {
			TelemetryService.instance.captureTaskRestarted(this.taskId)
		} else {
			TelemetryService.instance.captureTaskCreated(this.taskId)
		}

		this.diffStrategy = new MultiSearchReplaceDiffStrategy(this.fuzzyMatchThreshold)
		this.toolRepetitionDetector = new ToolRepetitionDetector(this.consecutiveMistakeLimit)

		// Initialize Semantic Memory Integration
		const mcpHub = provider.getMcpHub()
		if (mcpHub) {
			// Pass `this` (the Task instance) to SemanticMemoryIntegration
			// so it can subscribe to events.
			this.semanticMemory = new SemanticMemoryIntegration(mcpHub, this)
			console.log(`[Task ${this.taskId}] SemanticMemoryIntegration initialized.`)
		} else {
			console.warn(`[Task ${this.taskId}] McpHub not available, SemanticMemoryIntegration not initialized.`)
		}

		onCreated?.(this)

		if (startTask) {
			if (task || images) {
				this.startTask(task, images)
			} else if (historyItem) {
				this.resumeTaskFromHistory()
			} else {
				throw new Error("Either historyItem or task/images must be provided")
			}
		}
	}

	static create(options: TaskOptions): [Task, Promise<void>] {
		const instance = new Task({ ...options, startTask: false })
		const { images, task, historyItem } = options
		let promise

		if (images || task) {
			promise = instance.startTask(task, images)
		} else if (historyItem) {
			promise = instance.resumeTaskFromHistory()
		} else {
			throw new Error("Either historyItem or task/images must be provided")
		}

		return [instance, promise]
	}

	// API Messages

	private async getSavedApiConversationHistory(): Promise<ApiMessage[]> {
		return readApiMessages({ taskId: this.taskId, globalStoragePath: this.globalStoragePath })
	}

	private async addToApiConversationHistory(message: Anthropic.MessageParam) {
		const messageWithTs = { ...message, ts: Date.now() }
		this.apiConversationHistory.push(messageWithTs)
		await this.saveApiConversationHistory()
		// Removed direct semanticMemory.storeExchange call; now handled by afterAssistantResponseProcessed event
	}

	async overwriteApiConversationHistory(newHistory: ApiMessage[]) {
		this.apiConversationHistory = newHistory
		await this.saveApiConversationHistory()
	}

	private async saveApiConversationHistory() {
		try {
			await saveApiMessages({
				messages: this.apiConversationHistory,
				taskId: this.taskId,
				globalStoragePath: this.globalStoragePath,
			})
		} catch (error) {
			// In the off chance this fails, we don't want to stop the task.
			console.error("Failed to save API conversation history:", error)
		}
	}

	// Cline Messages

	private async getSavedClineMessages(): Promise<ClineMessage[]> {
		return readTaskMessages({ taskId: this.taskId, globalStoragePath: this.globalStoragePath })
	}

	private async addToClineMessages(message: ClineMessage) {
		this.clineMessages.push(message)
		const provider = this.providerRef.deref()
		await provider?.postStateToWebview()
		this.emit("message", { action: "created", message })
		await this.saveClineMessages()

		const shouldCaptureMessage = message.partial !== true && CloudService.isEnabled()

		if (shouldCaptureMessage) {
			CloudService.instance.captureEvent({
				event: TelemetryEventName.TASK_MESSAGE,
				properties: { taskId: this.taskId, message },
			})
		}
	}

	public async overwriteClineMessages(newMessages: ClineMessage[]) {
		this.clineMessages = newMessages
		await this.saveClineMessages()
	}

	private async updateClineMessage(message: ClineMessage) {
		const provider = this.providerRef.deref()
		await provider?.postMessageToWebview({ type: "messageUpdated", clineMessage: message })
		this.emit("message", { action: "updated", message })

		const shouldCaptureMessage = message.partial !== true && CloudService.isEnabled()

		if (shouldCaptureMessage) {
			CloudService.instance.captureEvent({
				event: TelemetryEventName.TASK_MESSAGE,
				properties: { taskId: this.taskId, message },
			})
		}
	}

	private async saveClineMessages() {
		try {
			await saveTaskMessages({
				messages: this.clineMessages,
				taskId: this.taskId,
				globalStoragePath: this.globalStoragePath,
			})

			const { historyItem, tokenUsage } = await taskMetadata({
				messages: this.clineMessages,
				taskId: this.taskId,
				taskNumber: this.taskNumber,
				globalStoragePath: this.globalStoragePath,
				workspace: this.cwd,
			})

			this.emit("taskTokenUsageUpdated", this.taskId, tokenUsage)

			await this.providerRef.deref()?.updateTaskHistory(historyItem)
		} catch (error) {
			console.error("Failed to save Roo messages:", error)
		}
	}

	// Note that `partial` has three valid states true (partial message),
	// false (completion of partial message), undefined (individual complete
	// message).
	async ask(
		type: ClineAsk,
		text?: string,
		partial?: boolean,
		progressStatus?: ToolProgressStatus,
	): Promise<{ response: ClineAskResponse; text?: string; images?: string[] }> {
		// If this Cline instance was aborted by the provider, then the only
		// thing keeping us alive is a promise still running in the background,
		// in which case we don't want to send its result to the webview as it
		// is attached to a new instance of Cline now. So we can safely ignore
		// the result of any active promises, and this class will be
		// deallocated. (Although we set Cline = undefined in provider, that
		// simply removes the reference to this instance, but the instance is
		// still alive until this promise resolves or rejects.)
		if (this.abort) {
			throw new Error(`[RooCode#ask] task ${this.taskId}.${this.instanceId} aborted`)
		}

		let askTs: number

		if (partial !== undefined) {
			const lastMessage = this.clineMessages.at(-1)

			const isUpdatingPreviousPartial =
				lastMessage && lastMessage.partial && lastMessage.type === "ask" && lastMessage.ask === type

			if (partial) {
				if (isUpdatingPreviousPartial) {
					// Existing partial message, so update it.
					lastMessage.text = text
					lastMessage.partial = partial
					lastMessage.progressStatus = progressStatus
					// TODO: Be more efficient about saving and posting only new
					// data or one whole message at a time so ignore partial for
					// saves, and only post parts of partial message instead of
					// whole array in new listener.
					this.updateClineMessage(lastMessage)
					throw new Error("Current ask promise was ignored (#1)")
				} else {
					// This is a new partial message, so add it with partial
					// state.
					askTs = Date.now()
					this.lastMessageTs = askTs
					await this.addToClineMessages({ ts: askTs, type: "ask", ask: type, text, partial })
					throw new Error("Current ask promise was ignored (#2)")
				}
			} else {
				if (isUpdatingPreviousPartial) {
					// This is the complete version of a previously partial
					// message, so replace the partial with the complete version.
					this.askResponse = undefined
					this.askResponseText = undefined
					this.askResponseImages = undefined

					// Bug for the history books:
					// In the webview we use the ts as the chatrow key for the
					// virtuoso list. Since we would update this ts right at the
					// end of streaming, it would cause the view to flicker. The
					// key prop has to be stable otherwise react has trouble
					// reconciling items between renders, causing unmounting and
					// remounting of components (flickering).
					// The lesson here is if you see flickering when rendering
					// lists, it's likely because the key prop is not stable.
					// So in this case we must make sure that the message ts is
					// never altered after first setting it.
					askTs = lastMessage.ts
					this.lastMessageTs = askTs
					lastMessage.text = text
					lastMessage.partial = false
					lastMessage.progressStatus = progressStatus
					await this.saveClineMessages()
					this.updateClineMessage(lastMessage)
				} else {
					// This is a new and complete message, so add it like normal.
					this.askResponse = undefined
					this.askResponseText = undefined
					this.askResponseImages = undefined
					askTs = Date.now()
					this.lastMessageTs = askTs
					await this.addToClineMessages({ ts: askTs, type: "ask", ask: type, text })
				}
			}
		} else {
			// This is a new non-partial message, so add it like normal.
			this.askResponse = undefined
			this.askResponseText = undefined
			this.askResponseImages = undefined
			askTs = Date.now()
			this.lastMessageTs = askTs
			await this.addToClineMessages({ ts: askTs, type: "ask", ask: type, text })
		}

		await pWaitFor(() => this.askResponse !== undefined || this.lastMessageTs !== askTs, { interval: 100 })

		if (this.lastMessageTs !== askTs) {
			// Could happen if we send multiple asks in a row i.e. with
			// command_output. It's important that when we know an ask could
			// fail, it is handled gracefully.
			throw new Error("Current ask promise was ignored")
		}

		const result = { response: this.askResponse!, text: this.askResponseText, images: this.askResponseImages }
		this.askResponse = undefined
		this.askResponseText = undefined
		this.askResponseImages = undefined
		this.emit("taskAskResponded")
		return result
	}

	async handleWebviewAskResponse(askResponse: ClineAskResponse, text?: string, images?: string[]) {
		this.askResponse = askResponse
		this.askResponseText = text
		this.askResponseImages = images
	}

	async handleTerminalOperation(terminalOperation: "continue" | "abort") {
		if (terminalOperation === "continue") {
			this.terminalProcess?.continue()
		} else if (terminalOperation === "abort") {
			this.terminalProcess?.abort()
		}
	}

	public async condenseContext(): Promise<void> {
		const systemPrompt = await this.getSystemPrompt()

		// Get condensing configuration
		// Using type assertion to handle the case where Phase 1 hasn't been implemented yet
		const state = await this.providerRef.deref()?.getState()
		const customCondensingPrompt = state ? (state as any).customCondensingPrompt : undefined
		const condensingApiConfigId = state ? (state as any).condensingApiConfigId : undefined
		const listApiConfigMeta = state ? (state as any).listApiConfigMeta : undefined

		// Determine API handler to use
		let condensingApiHandler: ApiHandler | undefined
		if (condensingApiConfigId && listApiConfigMeta && Array.isArray(listApiConfigMeta)) {
			// Using type assertion for the id property to avoid implicit any
			const matchingConfig = listApiConfigMeta.find((config: any) => config.id === condensingApiConfigId)
			if (matchingConfig) {
				const profile = await this.providerRef.deref()?.providerSettingsManager.getProfile({
					id: condensingApiConfigId,
				})
				// Ensure profile and apiProvider exist before trying to build handler
				if (profile && profile.apiProvider) {
					condensingApiHandler = buildApiHandler(profile)
				}
			}
		}

		const { contextTokens: prevContextTokens } = this.getTokenUsage()
		const {
			messages,
			summary,
			cost,
			newContextTokens = 0,
			error,
		} = await summarizeConversation(
			this.apiConversationHistory,
			this.api, // Main API handler (fallback)
			systemPrompt, // Default summarization prompt (fallback)
			this.taskId,
			prevContextTokens,
			false, // manual trigger
			customCondensingPrompt, // User's custom prompt
			condensingApiHandler, // Specific handler for condensing
		)
		if (error) {
			this.say(
				"condense_context_error",
				error,
				undefined /* images */,
				false /* partial */,
				undefined /* checkpoint */,
				undefined /* progressStatus */,
				{ isNonInteractive: true } /* options */,
			)
			return
		}
		await this.overwriteApiConversationHistory(messages)
		const contextCondense: ContextCondense = { summary, cost, newContextTokens, prevContextTokens }
		await this.say(
			"condense_context",
			undefined /* text */,
			undefined /* images */,
			false /* partial */,
			undefined /* checkpoint */,
			undefined /* progressStatus */,
			{ isNonInteractive: true } /* options */,
			contextCondense,
		)
	}

	async say(
		type: ClineSay,
		text?: string,
		images?: string[],
		partial?: boolean,
		checkpoint?: Record<string, unknown>,
		progressStatus?: ToolProgressStatus,
		options: {
			isNonInteractive?: boolean
		} = {},
		contextCondense?: ContextCondense,
	): Promise<undefined> {
		if (this.abort) {
			throw new Error(`[RooCode#say] task ${this.taskId}.${this.instanceId} aborted`)
		}

		if (partial !== undefined) {
			const lastMessage = this.clineMessages.at(-1)

			const isUpdatingPreviousPartial =
				lastMessage && lastMessage.partial && lastMessage.type === "say" && lastMessage.say === type

			if (partial) {
				if (isUpdatingPreviousPartial) {
					// Existing partial message, so update it.
					lastMessage.text = text
					lastMessage.images = images
					lastMessage.partial = partial
					lastMessage.progressStatus = progressStatus
					this.updateClineMessage(lastMessage)
				} else {
					// This is a new partial message, so add it with partial state.
					const sayTs = Date.now()

					if (!options.isNonInteractive) {
						this.lastMessageTs = sayTs
					}

					await this.addToClineMessages({
						ts: sayTs,
						type: "say",
						say: type,
						text,
						images,
						partial,
						contextCondense,
					})
				}
			} else {
				// New now have a complete version of a previously partial message.
				// This is the complete version of a previously partial
				// message, so replace the partial with the complete version.
				if (isUpdatingPreviousPartial) {
					if (!options.isNonInteractive) {
						this.lastMessageTs = lastMessage.ts
					}

					lastMessage.text = text
					lastMessage.images = images
					lastMessage.partial = false
					lastMessage.progressStatus = progressStatus

					// Instead of streaming partialMessage events, we do a save
					// and post like normal to persist to disk.
					await this.saveClineMessages()

					// More performant than an entire `postStateToWebview`.
					this.updateClineMessage(lastMessage)
				} else {
					// This is a new and complete message, so add it like normal.
					const sayTs = Date.now()

					if (!options.isNonInteractive) {
						this.lastMessageTs = sayTs
					}

					await this.addToClineMessages({ ts: sayTs, type: "say", say: type, text, images, contextCondense })
				}
			}
		} else {
			// This is a new non-partial message, so add it like normal.
			const sayTs = Date.now()

			// A "non-interactive" message is a message is one that the user
			// does not need to respond to. We don't want these message types
			// to trigger an update to `lastMessageTs` since they can be created
			// asynchronously and could interrupt a pending ask.
			if (!options.isNonInteractive) {
				this.lastMessageTs = sayTs
			}

			await this.addToClineMessages({
				ts: sayTs,
				type: "say",
				say: type,
				text,
				images,
				checkpoint,
				contextCondense,
			})
		}
	}

	async sayAndCreateMissingParamError(toolName: ToolName, paramName: string, relPath?: string) {
		await this.say(
			"error",
			`Roo tried to use ${toolName}${
				relPath ? ` for '${relPath.toPosix()}'` : ""
			} without value for required parameter '${paramName}'. Retrying...`,
		)
		return formatResponse.toolError(formatResponse.missingToolParameterError(paramName))
	}

	// Start / Abort / Resume

	private async startTask(task?: string, images?: string[]): Promise<void> {
		// `conversationHistory` (for API) and `clineMessages` (for webview)
		// need to be in sync.
		// If the extension process were killed, then on restart the
		// `clineMessages` might not be empty, so we need to set it to [] when
		// we create a new Cline client (otherwise webview would show stale
		// messages from previous session).
		this.clineMessages = []
		this.apiConversationHistory = []
		await this.providerRef.deref()?.postStateToWebview()

		// Initialize semantic memory integration if available
		try {
			const provider = this.providerRef.deref()
			if (provider) {
				const mcpHub = await McpServerManager.getInstance(provider.context, provider)
				if (mcpHub) {
					if (mcpHub && !this.semanticMemory) {
						// Ensure not to re-initialize if already done by constructor
						this.semanticMemory = new SemanticMemoryIntegration(mcpHub, this)
						console.log("Semantic memory integration initialized for task", this.taskId)
					}
				}
			}
		} catch (error) {
			console.error("Failed to initialize semantic memory integration:", error)
			// Continue without semantic memory if initialization fails
		}

		await this.say("text", task, images)
		this.isInitialized = true

		let imageBlocks: Anthropic.ImageBlockParam[] = formatResponse.imageBlocks(images)

		console.log(`[subtasks] task ${this.taskId}.${this.instanceId} starting`)

		await this.initiateTaskLoop([
			{
				type: "text",
				text: `<task>\n${task}\n</task>`,
			},
			...imageBlocks,
		])
	}

	public async resumePausedTask(lastMessage: string) {
		// Release this Cline instance from paused state.
		this.isPaused = false
		this.emit("taskUnpaused")

		// Fake an answer from the subtask that it has completed running and
		// this is the result of what it has done  add the message to the chat
		// history and to the webview ui.
		try {
			await this.say("subtask_result", lastMessage)

			await this.addToApiConversationHistory({
				role: "user",
				content: [{ type: "text", text: `[new_task completed] Result: ${lastMessage}` }],
			})
		} catch (error) {
			this.providerRef
				.deref()
				?.log(`Error failed to add reply from subtask into conversation of parent task, error: ${error}`)

			throw error
		}
	}

	private async resumeTaskFromHistory() {
		// Initialize semantic memory integration if available
		try {
			const provider = this.providerRef.deref()
			if (provider) {
				const mcpHub = await McpServerManager.getInstance(provider.context, provider)
				if (mcpHub) {
					if (mcpHub && !this.semanticMemory) {
						// Ensure not to re-initialize
						this.semanticMemory = new SemanticMemoryIntegration(mcpHub, this)
						console.log("Semantic memory integration initialized for resumed task", this.taskId)
					}
				}
			}
		} catch (error) {
			console.error("Failed to initialize semantic memory integration:", error)
			// Continue without semantic memory if initialization fails
		}

		const modifiedClineMessages = await this.getSavedClineMessages()

		// Remove any resume messages that may have been added before
		const lastRelevantMessageIndex = findLastIndex(
			modifiedClineMessages,
			(m) => !(m.ask === "resume_task" || m.ask === "resume_completed_task"),
		)

		if (lastRelevantMessageIndex !== -1) {
			modifiedClineMessages.splice(lastRelevantMessageIndex + 1)
		}

		// since we don't use api_req_finished anymore, we need to check if the last api_req_started has a cost value, if it doesn't and no cancellation reason to present, then we remove it since it indicates an api request without any partial content streamed
		const lastApiReqStartedIndex = findLastIndex(
			modifiedClineMessages,
			(m) => m.type === "say" && m.say === "api_req_started",
		)

		if (lastApiReqStartedIndex !== -1) {
			const lastApiReqStarted = modifiedClineMessages[lastApiReqStartedIndex]
			const { cost, cancelReason }: ClineApiReqInfo = JSON.parse(lastApiReqStarted.text || "{}")
			if (cost === undefined && cancelReason === undefined) {
				modifiedClineMessages.splice(lastApiReqStartedIndex, 1)
			}
		}

		await this.overwriteClineMessages(modifiedClineMessages)
		this.clineMessages = await this.getSavedClineMessages()

		// Now present the cline messages to the user and ask if they want to
		// resume (NOTE: we ran into a bug before where the
		// apiConversationHistory wouldn't be initialized when opening a old
		// task, and it was because we were waiting for resume).
		// This is important in case the user deletes messages without resuming
		// the task first.
		this.apiConversationHistory = await this.getSavedApiConversationHistory()

		const lastClineMessage = this.clineMessages
			.slice()
			.reverse()
			.find((m) => !(m.ask === "resume_task" || m.ask === "resume_completed_task")) // could be multiple resume tasks

		let askType: ClineAsk
		if (lastClineMessage?.ask === "completion_result") {
			askType = "resume_completed_task"
		} else {
			askType = "resume_task"
		}

		this.isInitialized = true

		const { response, text, images } = await this.ask(askType) // calls poststatetowebview
		let responseText: string | undefined
		let responseImages: string[] | undefined
		if (response === "messageResponse") {
			await this.say("user_feedback", text, images)
			responseText = text
			responseImages = images
		}

		// Make sure that the api conversation history can be resumed by the API,
		// even if it goes out of sync with cline messages.
		let existingApiConversationHistory: ApiMessage[] = await this.getSavedApiConversationHistory()

		// v2.0 xml tags refactor caveat: since we don't use tools anymore, we need to replace all tool use blocks with a text block since the API disallows conversations with tool uses and no tool schema
		const conversationWithoutToolBlocks = existingApiConversationHistory.map((message) => {
			if (Array.isArray(message.content)) {
				const newContent = message.content.map((block) => {
					if (block.type === "tool_use") {
						// It's important we convert to the new tool schema
						// format so the model doesn't get confused about how to
						// invoke tools.
						const inputAsXml = Object.entries(block.input as Record<string, string>)
							.map(([key, value]) => `<${key}>\n${value}\n</${key}>`)
							.join("\n")
						return {
							type: "text",
							text: `<${block.name}>\n${inputAsXml}\n</${block.name}>`,
						} as Anthropic.Messages.TextBlockParam
					} else if (block.type === "tool_result") {
						// Convert block.content to text block array, removing images
						const contentAsTextBlocks = Array.isArray(block.content)
							? block.content.filter((item) => item.type === "text")
							: [{ type: "text", text: block.content }]
						const textContent = contentAsTextBlocks.map((item) => item.text).join("\n\n")
						const toolName = findToolName(block.tool_use_id, existingApiConversationHistory)
						return {
							type: "text",
							text: `[${toolName} Result]\n\n${textContent}`,
						} as Anthropic.Messages.TextBlockParam
					}
					return block
				})
				return { ...message, content: newContent }
			}
			return message
		})
		existingApiConversationHistory = conversationWithoutToolBlocks

		// FIXME: remove tool use blocks altogether

		// if the last message is an assistant message, we need to check if there's tool use since every tool use has to have a tool response
		// if there's no tool use and only a text block, then we can just add a user message
		// (note this isn't relevant anymore since we use custom tool prompts instead of tool use blocks, but this is here for legacy purposes in case users resume old tasks)

		// if the last message is a user message, we can need to get the assistant message before it to see if it made tool calls, and if so, fill in the remaining tool responses with 'interrupted'

		let modifiedOldUserContent: Anthropic.Messages.ContentBlockParam[] // either the last message if its user message, or the user message before the last (assistant) message
		let modifiedApiConversationHistory: ApiMessage[] // need to remove the last user message to replace with new modified user message
		if (existingApiConversationHistory.length > 0) {
			const lastMessage = existingApiConversationHistory[existingApiConversationHistory.length - 1]

			if (lastMessage.role === "assistant") {
				const content = Array.isArray(lastMessage.content)
					? lastMessage.content
					: [{ type: "text", text: lastMessage.content }]
				const hasToolUse = content.some((block) => block.type === "tool_use")

				if (hasToolUse) {
					const toolUseBlocks = content.filter(
						(block) => block.type === "tool_use",
					) as Anthropic.Messages.ToolUseBlock[]
					const toolResponses: Anthropic.ToolResultBlockParam[] = toolUseBlocks.map((block) => ({
						type: "tool_result",
						tool_use_id: block.id,
						content: "Task was interrupted before this tool call could be completed.",
					}))
					modifiedApiConversationHistory = [...existingApiConversationHistory] // no changes
					modifiedOldUserContent = [...toolResponses]
				} else {
					modifiedApiConversationHistory = [...existingApiConversationHistory]
					modifiedOldUserContent = []
				}
			} else if (lastMessage.role === "user") {
				const previousAssistantMessage: ApiMessage | undefined =
					existingApiConversationHistory[existingApiConversationHistory.length - 2]

				const existingUserContent: Anthropic.Messages.ContentBlockParam[] = Array.isArray(lastMessage.content)
					? lastMessage.content
					: [{ type: "text", text: lastMessage.content }]
				if (previousAssistantMessage && previousAssistantMessage.role === "assistant") {
					const assistantContent = Array.isArray(previousAssistantMessage.content)
						? previousAssistantMessage.content
						: [{ type: "text", text: previousAssistantMessage.content }]

					const toolUseBlocks = assistantContent.filter(
						(block) => block.type === "tool_use",
					) as Anthropic.Messages.ToolUseBlock[]

					if (toolUseBlocks.length > 0) {
						const existingToolResults = existingUserContent.filter(
							(block) => block.type === "tool_result",
						) as Anthropic.ToolResultBlockParam[]

						const missingToolResponses: Anthropic.ToolResultBlockParam[] = toolUseBlocks
							.filter(
								(toolUse) => !existingToolResults.some((result) => result.tool_use_id === toolUse.id),
							)
							.map((toolUse) => ({
								type: "tool_result",
								tool_use_id: toolUse.id,
								content: "Task was interrupted before this tool call could be completed.",
							}))

						modifiedApiConversationHistory = existingApiConversationHistory.slice(0, -1) // removes the last user message
						modifiedOldUserContent = [...existingUserContent, ...missingToolResponses]
					} else {
						modifiedApiConversationHistory = existingApiConversationHistory.slice(0, -1)
						modifiedOldUserContent = [...existingUserContent]
					}
				} else {
					modifiedApiConversationHistory = existingApiConversationHistory.slice(0, -1)
					modifiedOldUserContent = [...existingUserContent]
				}
			} else {
				throw new Error("Unexpected: Last message is not a user or assistant message")
			}
		} else {
			throw new Error("Unexpected: No existing API conversation history")
		}

		let newUserContent: Anthropic.Messages.ContentBlockParam[] = [...modifiedOldUserContent]

		const agoText = ((): string => {
			const timestamp = lastClineMessage?.ts ?? Date.now()
			const now = Date.now()
			const diff = now - timestamp
			const minutes = Math.floor(diff / 60000)
			const hours = Math.floor(minutes / 60)
			const days = Math.floor(hours / 24)

			if (days > 0) {
				return `${days} day${days > 1 ? "s" : ""} ago`
			}
			if (hours > 0) {
				return `${hours} hour${hours > 1 ? "s" : ""} ago`
			}
			if (minutes > 0) {
				return `${minutes} minute${minutes > 1 ? "s" : ""} ago`
			}
			return "just now"
		})()

		const lastTaskResumptionIndex = newUserContent.findIndex(
			(x) => x.type === "text" && x.text.startsWith("[TASK RESUMPTION]"),
		)
		if (lastTaskResumptionIndex !== -1) {
			newUserContent.splice(lastTaskResumptionIndex, newUserContent.length - lastTaskResumptionIndex)
		}

		const wasRecent = lastClineMessage?.ts && Date.now() - lastClineMessage.ts < 30_000

		newUserContent.push({
			type: "text",
			text:
				`[TASK RESUMPTION] This task was interrupted ${agoText}. It may or may not be complete, so please reassess the task context. Be aware that the project state may have changed since then. If the task has not been completed, retry the last step before interruption and proceed with completing the task.\n\nNote: If you previously attempted a tool use that the user did not provide a result for, you should assume the tool use was not successful and assess whether you should retry. If the last tool was a browser_action, the browser has been closed and you must launch a new browser if needed.${
					wasRecent
						? "\n\nIMPORTANT: If the last tool use was a write_to_file that was interrupted, the file was reverted back to its original state before the interrupted edit, and you do NOT need to re-read the file as you already have its up-to-date contents."
						: ""
				}` +
				(responseText
					? `\n\nNew instructions for task continuation:\n<user_message>\n${responseText}\n</user_message>`
					: ""),
		})

		if (responseImages && responseImages.length > 0) {
			newUserContent.push(...formatResponse.imageBlocks(responseImages))
		}

		await this.overwriteApiConversationHistory(modifiedApiConversationHistory)

		console.log(`[subtasks] task ${this.taskId}.${this.instanceId} resuming from history item`)

		await this.initiateTaskLoop(newUserContent)
	}

	public dispose(): void {
		// Stop waiting for child task completion.
		if (this.pauseInterval) {
			clearInterval(this.pauseInterval)
			this.pauseInterval = undefined
		}

		// Release any terminals associated with this task.
		try {
			// Release any terminals associated with this task.
			TerminalRegistry.releaseTerminalsForTask(this.taskId)
		} catch (error) {
			console.error("Error releasing terminals:", error)
		}

		try {
			this.urlContentFetcher.closeBrowser()
		} catch (error) {
			console.error("Error closing URL content fetcher browser:", error)
		}

		try {
			this.browserSession.closeBrowser()
		} catch (error) {
			console.error("Error closing browser session:", error)
		}

		try {
			if (this.rooIgnoreController) {
				this.rooIgnoreController.dispose()
				this.rooIgnoreController = undefined
			}
		} catch (error) {
			console.error("Error disposing RooIgnoreController:", error)
			// This is the critical one for the leak fix
		}

		try {
			this.fileContextTracker.dispose()
		} catch (error) {
			console.error("Error disposing file context tracker:", error)
		}

		try {
			// If we're not streaming then `abortStream` won't be called
			if (this.isStreaming && this.diffViewProvider.isEditing) {
				this.diffViewProvider.revertChanges().catch(console.error)
			}
		} catch (error) {
			console.error("Error reverting diff changes:", error)
		}
	}

	public async abortTask(isAbandoned = false) {
		console.log(`[subtasks] aborting task ${this.taskId}.${this.instanceId}`)

		// Will stop any autonomously running promises.
		if (isAbandoned) {
			this.abandoned = true
		}

		this.abort = true
		this.emit("taskAborted")

		try {
			this.dispose() // Call the centralized dispose method
		} catch (error) {
			console.error(`Error during task ${this.taskId}.${this.instanceId} disposal:`, error)
			// Don't rethrow - we want abort to always succeed
		}
		// Save the countdown message in the automatic retry or other content.
		try {
			// Save the countdown message in the automatic retry or other content.
			await this.saveClineMessages()
		} catch (error) {
			console.error(`Error saving messages during abort for task ${this.taskId}.${this.instanceId}:`, error)
		}
	}

	// Used when a sub-task is launched and the parent task is waiting for it to
	// finish.
	// TBD: The 1s should be added to the settings, also should add a timeout to
	// prevent infinite waiting.
	public async waitForResume() {
		await new Promise<void>((resolve) => {
			this.pauseInterval = setInterval(() => {
				if (!this.isPaused) {
					clearInterval(this.pauseInterval)
					this.pauseInterval = undefined
					resolve()
				}
			}, 1000)
		})
	}

	// Task Loop

	private async initiateTaskLoop(userContent: Anthropic.Messages.ContentBlockParam[]): Promise<void> {
		// Kicks off the checkpoints initialization process in the background.
		getCheckpointService(this)

		let nextUserContent = userContent
		let includeFileDetails = true

		this.emit("taskStarted")

		while (!this.abort) {
			const didEndLoop = await this.recursivelyMakeClineRequests(nextUserContent, includeFileDetails)
			includeFileDetails = false // we only need file details the first time

			// The way this agentic loop works is that cline will be given a
			// task that he then calls tools to complete. Unless there's an
			// attempt_completion call, we keep responding back to him with his
			// tool's responses until he either attempt_completion or does not
			// use anymore tools. If he does not use anymore tools, we ask him
			// to consider if he's completed the task and then call
			// attempt_completion, otherwise proceed with completing the task.
			// There is a MAX_REQUESTS_PER_TASK limit to prevent infinite
			// requests, but Cline is prompted to finish the task as efficiently
			// as he can.

			if (didEndLoop) {
				// For now a task never 'completes'. This will only happen if
				// the user hits max requests and denies resetting the count.
				break
			} else {
				nextUserContent = [{ type: "text", text: formatResponse.noToolsUsed() }]
				this.consecutiveMistakeCount++
			}
		}
	}

	public async recursivelyMakeClineRequests(
		userContent: Anthropic.Messages.ContentBlockParam[],
		includeFileDetails: boolean = false,
	): Promise<boolean> {
		if (this.abort) {
			throw new Error(`[RooCode#recursivelyMakeRooRequests] task ${this.taskId}.${this.instanceId} aborted`)
		}

		if (this.consecutiveMistakeCount >= this.consecutiveMistakeLimit) {
			const { response, text, images } = await this.ask(
				"mistake_limit_reached",
				t("common:errors.mistake_limit_guidance"),
			)

			if (response === "messageResponse") {
				userContent.push(
					...[
						{ type: "text" as const, text: formatResponse.tooManyMistakes(text) },
						...formatResponse.imageBlocks(images),
					],
				)

				await this.say("user_feedback", text, images)

				// Track consecutive mistake errors in telemetry.
				TelemetryService.instance.captureConsecutiveMistakeError(this.taskId)
			}

			this.consecutiveMistakeCount = 0
		}

		// In this Cline request loop, we need to check if this task instance
		// has been asked to wait for a subtask to finish before continuing.
		const provider = this.providerRef.deref()

		if (this.isPaused && provider) {
			provider.log(`[subtasks] paused ${this.taskId}.${this.instanceId}`)
			await this.waitForResume()
			provider.log(`[subtasks] resumed ${this.taskId}.${this.instanceId}`)
			const currentMode = (await provider.getState())?.mode ?? defaultModeSlug

			if (currentMode !== this.pausedModeSlug) {
				// The mode has changed, we need to switch back to the paused mode.
				await provider.handleModeSwitch(this.pausedModeSlug)

				// Delay to allow mode change to take effect before next tool is executed.
				await delay(500)

				provider.log(
					`[subtasks] task ${this.taskId}.${this.instanceId} has switched back to '${this.pausedModeSlug}' from '${currentMode}'`,
				)
			}
		}

		// Getting verbose details is an expensive operation, it uses ripgrep to
		// top-down build file structure of project which for large projects can
		// take a few seconds. For the best UX we show a placeholder api_req_started
		// message with a loading spinner as this happens.
		await this.say(
			"api_req_started",
			JSON.stringify({
				request:
					userContent.map((block) => formatContentBlockToMarkdown(block)).join("\n\n") + "\n\nLoading...",
			}),
		)

		const { showRooIgnoredFiles = true } = (await this.providerRef.deref()?.getState()) ?? {}

		const parsedUserContent = await processUserContentMentions({
			userContent,
			cwd: this.cwd,
			urlContentFetcher: this.urlContentFetcher,
			fileContextTracker: this.fileContextTracker,
			rooIgnoreController: this.rooIgnoreController,
			showRooIgnoredFiles,
		})

		// Emit beforeUserMessageEnrichment event
		const enrichmentPayload: UserMessageEnrichmentPayload = {
			taskId: this.taskId,
			userContent: [...parsedUserContent], // Pass a mutable copy
			currentHistorySlice: this.apiConversationHistory.slice(-4), // Example: last 4 messages
			promises: [],
		}
		this.emit("beforeUserMessageEnrichment", enrichmentPayload)
		await Promise.all(enrichmentPayload.promises)
		// enrichmentPayload.userContent now contains the potentially enriched content

		const environmentDetails = await getEnvironmentDetails(this, includeFileDetails)
		const finalUserContent = [...enrichmentPayload.userContent, { type: "text" as const, text: environmentDetails }]

		await this.addToApiConversationHistory({ role: "user", content: finalUserContent })
		TelemetryService.instance.captureConversationMessage(this.taskId, "user")

		// Since we sent off a placeholder api_req_started message to update the
		// webview while waiting to actually start the API request (to load
		// potential details for example), we need to update the text of that
		// message.
		const lastApiReqIndex = findLastIndex(this.clineMessages, (m) => m.say === "api_req_started")

		this.clineMessages[lastApiReqIndex].text = JSON.stringify({
			request: finalUserContent.map((block) => formatContentBlockToMarkdown(block)).join("\n\n"),
		} satisfies ClineApiReqInfo)

		await this.saveClineMessages()
		await provider?.postStateToWebview()

		try {
			let cacheWriteTokens = 0
			let cacheReadTokens = 0
			let inputTokens = 0
			let outputTokens = 0
			let totalCost: number | undefined

			// We can't use `api_req_finished` anymore since it's a unique case
			// where it could come after a streaming message (i.e. in the middle
			// of being updated or executed).
			// Fortunately `api_req_finished` was always parsed out for the GUI
			// anyways, so it remains solely for legacy purposes to keep track
			// of prices in tasks from history (it's worth removing a few months
			// from now).
			const updateApiReqMsg = (cancelReason?: ClineApiReqCancelReason, streamingFailedMessage?: string) => {
				this.clineMessages[lastApiReqIndex].text = JSON.stringify({
					...JSON.parse(this.clineMessages[lastApiReqIndex].text || "{}"),
					tokensIn: inputTokens,
					tokensOut: outputTokens,
					cacheWrites: cacheWriteTokens,
					cacheReads: cacheReadTokens,
					cost:
						totalCost ??
						calculateApiCostAnthropic(
							this.api.getModel().info,
							inputTokens,
							outputTokens,
							cacheWriteTokens,
							cacheReadTokens,
						),
					cancelReason,
					streamingFailedMessage,
				} satisfies ClineApiReqInfo)
			}

			const abortStream = async (cancelReason: ClineApiReqCancelReason, streamingFailedMessage?: string) => {
				if (this.diffViewProvider.isEditing) {
					await this.diffViewProvider.revertChanges() // closes diff view
				}

				// if last message is a partial we need to update and save it
				const lastMessage = this.clineMessages.at(-1)

				if (lastMessage && lastMessage.partial) {
					// lastMessage.ts = Date.now() DO NOT update ts since it is used as a key for virtuoso list
					lastMessage.partial = false
					// instead of streaming partialMessage events, we do a save and post like normal to persist to disk
					console.log("updating partial message", lastMessage)
					// await this.saveClineMessages()
				}

				// Let assistant know their response was interrupted for when task is resumed
				await this.addToApiConversationHistory({
					role: "assistant",
					content: [
						{
							type: "text",
							text:
								assistantMessage +
								`\n\n[${
									cancelReason === "streaming_failed"
										? "Response interrupted by API Error"
										: "Response interrupted by user"
								}]`,
						},
					],
				})

				// Update `api_req_started` to have cancelled and cost, so that
				// we can display the cost of the partial stream.
				updateApiReqMsg(cancelReason, streamingFailedMessage)
				await this.saveClineMessages()

				// Signals to provider that it can retrieve the saved messages
				// from disk, as abortTask can not be awaited on in nature.
				this.didFinishAbortingStream = true
			}

			// Reset streaming state.
			this.currentStreamingContentIndex = 0
			this.assistantMessageContent = []
			this.didCompleteReadingStream = false
			this.userMessageContent = []
			this.userMessageContentReady = false
			this.didRejectTool = false
			this.didAlreadyUseTool = false
			this.presentAssistantMessageLocked = false
			this.presentAssistantMessageHasPendingUpdates = false

			await this.diffViewProvider.reset()

			// Yields only if the first chunk is successful, otherwise will
			// allow the user to retry the request (most likely due to rate
			// limit error, which gets thrown on the first chunk).
			const stream = this.attemptApiRequest()
			let assistantMessage = ""
			let reasoningMessage = ""
			this.isStreaming = true

			try {
				for await (const chunk of stream) {
					if (!chunk) {
						// Sometimes chunk is undefined, no idea that can cause
						// it, but this workaround seems to fix it.
						continue
					}

					switch (chunk.type) {
						case "reasoning":
							reasoningMessage += chunk.text
							await this.say("reasoning", reasoningMessage, undefined, true)
							break
						case "usage":
							inputTokens += chunk.inputTokens
							outputTokens += chunk.outputTokens
							cacheWriteTokens += chunk.cacheWriteTokens ?? 0
							cacheReadTokens += chunk.cacheReadTokens ?? 0
							totalCost = chunk.totalCost
							break
						case "text": {
							assistantMessage += chunk.text

							// Parse raw assistant message into content blocks.
							const prevLength = this.assistantMessageContent.length
							this.assistantMessageContent = parseAssistantMessage(assistantMessage)

							if (this.assistantMessageContent.length > prevLength) {
								// New content we need to present, reset to
								// false in case previous content set this to true.
								this.userMessageContentReady = false
							}

							// Present content to user.
							presentAssistantMessage(this)
							break
						}
					}

					if (this.abort) {
						console.log(`aborting stream, this.abandoned = ${this.abandoned}`)

						if (!this.abandoned) {
							// Only need to gracefully abort if this instance
							// isn't abandoned (sometimes OpenRouter stream
							// hangs, in which case this would affect future
							// instances of Cline).
							await abortStream("user_cancelled")
						}

						break // Aborts the stream.
					}

					if (this.didRejectTool) {
						// `userContent` has a tool rejection, so interrupt the
						// assistant's response to present the user's feedback.
						assistantMessage += "\n\n[Response interrupted by user feedback]"
						// Instead of setting this preemptively, we allow the
						// present iterator to finish and set
						// userMessageContentReady when its ready.
						// this.userMessageContentReady = true
						break
					}

					// PREV: We need to let the request finish for openrouter to
					// get generation details.
					// UPDATE: It's better UX to interrupt the request at the
					// cost of the API cost not being retrieved.
					if (this.didAlreadyUseTool) {
						assistantMessage +=
							"\n\n[Response interrupted by a tool use result. Only one tool may be used at a time and should be placed at the end of the message.]"
						break
					}
				}
			} catch (error) {
				// Abandoned happens when extension is no longer waiting for the
				// Cline instance to finish aborting (error is thrown here when
				// any function in the for loop throws due to this.abort).
				if (!this.abandoned) {
					// If the stream failed, there's various states the task
					// could be in (i.e. could have streamed some tools the user
					// may have executed), so we just resort to replicating a
					// cancel task.
					this.abortTask()

					await abortStream(
						"streaming_failed",
						error.message ?? JSON.stringify(serializeError(error), null, 2),
					)

					const history = await provider?.getTaskWithId(this.taskId)

					if (history) {
						await provider?.initClineWithHistoryItem(history.historyItem)
					}
				}
			} finally {
				this.isStreaming = false
			}
			if (
				inputTokens > 0 ||
				outputTokens > 0 ||
				cacheWriteTokens > 0 ||
				cacheReadTokens > 0 ||
				typeof totalCost !== "undefined"
			) {
				TelemetryService.instance.captureLlmCompletion(this.taskId, {
					inputTokens,
					outputTokens,
					cacheWriteTokens,
					cacheReadTokens,
					cost: totalCost,
				})
			}

			// Need to call here in case the stream was aborted.
			if (this.abort || this.abandoned) {
				throw new Error(`[RooCode#recursivelyMakeRooRequests] task ${this.taskId}.${this.instanceId} aborted`)
			}

			this.didCompleteReadingStream = true

			// Set any blocks to be complete to allow `presentAssistantMessage`
			// to finish and set `userMessageContentReady` to true.
			// (Could be a text block that had no subsequent tool uses, or a
			// text block at the very end, or an invalid tool use, etc. Whatever
			// the case, `presentAssistantMessage` relies on these blocks either
			// to be completed or the user to reject a block in order to proceed
			// and eventually set userMessageContentReady to true.)
			const partialBlocks = this.assistantMessageContent.filter((block) => block.partial)
			partialBlocks.forEach((block) => (block.partial = false))

			// Can't just do this b/c a tool could be in the middle of executing.
			// this.assistantMessageContent.forEach((e) => (e.partial = false))

			if (partialBlocks.length > 0) {
				// If there is content to update then it will complete and
				// update `this.userMessageContentReady` to true, which we
				// `pWaitFor` before making the next request. All this is really
				// doing is presenting the last partial message that we just set
				// to complete.
				presentAssistantMessage(this)
			}

			updateApiReqMsg()
			await this.saveClineMessages()
			await this.providerRef.deref()?.postStateToWebview()

			// Now add to apiConversationHistory.
			// Need to save assistant responses to file before proceeding to
			// tool use since user can exit at any moment and we wouldn't be
			// able to save the assistant's response.
			let didEndLoop = false

			if (assistantMessage.length > 0) {
				const assistantApiMessage: Anthropic.MessageParam = {
					role: "assistant",
					content: [{ type: "text", text: assistantMessage }],
				}
				await this.addToApiConversationHistory(assistantApiMessage)

				// Emit afterAssistantResponseProcessed event
				const lastUserMessageInHistory = this.apiConversationHistory
					.slice(0, -1) // Exclude the current assistant message
					.filter((m) => m.role === "user")
					.pop()

				if (lastUserMessageInHistory) {
					const processedPayload: AssistantResponseProcessedPayload = {
						taskId: this.taskId,
						userMessage: lastUserMessageInHistory,
						assistantMessage: assistantApiMessage,
					}
					this.emit("afterAssistantResponseProcessed", processedPayload)
				} else {
					console.warn(`[Task ${this.taskId}] Could not find user message for assistant response processing.`)
				}
				// Removed direct semanticMemory.storeExchange call

				TelemetryService.instance.captureConversationMessage(this.taskId, "assistant")

				// NOTE: This comment is here for future reference - this was a
				// workaround for `userMessageContent` not getting set to true.
				// It was due to it not recursively calling for partial blocks
				// when `didRejectTool`, so it would get stuck waiting for a
				// partial block to complete before it could continue.
				// In case the content blocks finished it may be the api stream
				// finished after the last parsed content block was executed, so
				// we are able to detect out of bounds and set
				// `userMessageContentReady` to true (note you should not call
				// `presentAssistantMessage` since if the last block i
				//  completed it will be presented again).
				// const completeBlocks = this.assistantMessageContent.filter((block) => !block.partial) // If there are any partial blocks after the stream ended we can consider them invalid.
				// if (this.currentStreamingContentIndex >= completeBlocks.length) {
				// 	this.userMessageContentReady = true
				// }

				await pWaitFor(() => this.userMessageContentReady)

				// If the model did not tool use, then we need to tell it to
				// either use a tool or attempt_completion.
				const didToolUse = this.assistantMessageContent.some((block) => block.type === "tool_use")

				if (!didToolUse) {
					this.userMessageContent.push({ type: "text", text: formatResponse.noToolsUsed() })
					this.consecutiveMistakeCount++
				}

				const recDidEndLoop = await this.recursivelyMakeClineRequests(this.userMessageContent)
				didEndLoop = recDidEndLoop
			} else {
				// If there's no assistant_responses, that means we got no text
				// or tool_use content blocks from API which we should assume is
				// an error.
				await this.say(
					"error",
					"Unexpected API Response: The language model did not provide any assistant messages. This may indicate an issue with the API or the model's output.",
				)

				await this.addToApiConversationHistory({
					role: "assistant",
					content: [{ type: "text", text: "Failure: I did not provide a response." }],
				})
			}

			return didEndLoop // Will always be false for now.
		} catch (error) {
			// This should never happen since the only thing that can throw an
			// error is the attemptApiRequest, which is wrapped in a try catch
			// that sends an ask where if noButtonClicked, will clear current
			// task and destroy this instance. However to avoid unhandled
			// promise rejection, we will end this loop which will end execution
			// of this instance (see `startTask`).
			return true // Needs to be true so parent loop knows to end task.
		}
	}

	private async getSystemPrompt(): Promise<string> {
		const { mcpEnabled } = (await this.providerRef.deref()?.getState()) ?? {}
		let mcpHub: McpHub | undefined
		if (mcpEnabled ?? true) {
			const provider = this.providerRef.deref()

			if (!provider) {
				throw new Error("Provider reference lost during view transition")
			}

			// Wait for MCP hub initialization through McpServerManager
			mcpHub = await McpServerManager.getInstance(provider.context, provider)

			if (!mcpHub) {
				throw new Error("Failed to get MCP hub from server manager")
			}

			// Wait for MCP servers to be connected before generating system prompt
			await pWaitFor(() => !mcpHub!.isConnecting, { timeout: 10_000 }).catch(() => {
				console.error("MCP servers failed to connect in time")
			})
		}

		const rooIgnoreInstructions = this.rooIgnoreController?.getInstructions()

		const state = await this.providerRef.deref()?.getState()

		const {
			browserViewportSize,
			mode,
			customModes,
			customModePrompts,
			customInstructions,
			experiments,
			enableMcpServerCreation,
			browserToolEnabled,
			language,
			maxConcurrentFileReads,
			maxReadFileLine,
		} = state ?? {}

		return await (async () => {
			const provider = this.providerRef.deref()

			if (!provider) {
				throw new Error("Provider not available")
			}

			return SYSTEM_PROMPT(
				provider.context,
				this.cwd,
				(this.api.getModel().info.supportsComputerUse ?? false) && (browserToolEnabled ?? true),
				mcpHub,
				this.diffStrategy,
				browserViewportSize,
				mode,
				customModePrompts,
				customModes,
				customInstructions,
				this.diffEnabled,
				experiments,
				enableMcpServerCreation,
				language,
				rooIgnoreInstructions,
				maxReadFileLine !== -1,
				{
					maxConcurrentFileReads,
				},
			)
		})()
	}

	public async *attemptApiRequest(retryAttempt: number = 0): ApiStream {
		const state = await this.providerRef.deref()?.getState()
		const {
			apiConfiguration,
			autoApprovalEnabled,
			alwaysApproveResubmit,
			requestDelaySeconds,
			mode,
			autoCondenseContext = true,
			autoCondenseContextPercent = 100,
		} = state ?? {}

		// Get condensing configuration for automatic triggers
		const customCondensingPrompt = state?.customCondensingPrompt
		const condensingApiConfigId = state?.condensingApiConfigId
		const listApiConfigMeta = state?.listApiConfigMeta

		// Determine API handler to use for condensing
		let condensingApiHandler: ApiHandler | undefined
		if (condensingApiConfigId && listApiConfigMeta && Array.isArray(listApiConfigMeta)) {
			// Using type assertion for the id property to avoid implicit any
			const matchingConfig = listApiConfigMeta.find((config: any) => config.id === condensingApiConfigId)
			if (matchingConfig) {
				const profile = await this.providerRef.deref()?.providerSettingsManager.getProfile({
					id: condensingApiConfigId,
				})
				// Ensure profile and apiProvider exist before trying to build handler
				if (profile && profile.apiProvider) {
					condensingApiHandler = buildApiHandler(profile)
				}
			}
		}

		let rateLimitDelay = 0

		// Only apply rate limiting if this isn't the first request
		if (this.lastApiRequestTime) {
			const now = Date.now()
			const timeSinceLastRequest = now - this.lastApiRequestTime
			const rateLimit = apiConfiguration?.rateLimitSeconds || 0
			rateLimitDelay = Math.ceil(Math.max(0, rateLimit * 1000 - timeSinceLastRequest) / 1000)
		}

		// Only show rate limiting message if we're not retrying. If retrying, we'll include the delay there.
		if (rateLimitDelay > 0 && retryAttempt === 0) {
			// Show countdown timer
			for (let i = rateLimitDelay; i > 0; i--) {
				const delayMessage = `Rate limiting for ${i} seconds...`
				await this.say("api_req_retry_delayed", delayMessage, undefined, true)
				await delay(1000)
			}
		}

		// Update last request time before making the request
		this.lastApiRequestTime = Date.now()

		const systemPrompt = await this.getSystemPrompt()
		const { contextTokens } = this.getTokenUsage()

		if (contextTokens) {
			// Default max tokens value for thinking models when no specific
			// value is set.
			const DEFAULT_THINKING_MODEL_MAX_TOKENS = 16_384

			const modelInfo = this.api.getModel().info

			const maxTokens = modelInfo.supportsReasoningBudget
				? this.apiConfiguration.modelMaxTokens || DEFAULT_THINKING_MODEL_MAX_TOKENS
				: modelInfo.maxTokens

			const contextWindow = modelInfo.contextWindow

			const truncateResult = await truncateConversationIfNeeded({
				messages: this.apiConversationHistory,
				totalTokens: contextTokens,
				maxTokens,
				contextWindow,
				apiHandler: this.api,
				autoCondenseContext,
				autoCondenseContextPercent,
				systemPrompt,
				taskId: this.taskId,
				customCondensingPrompt,
				condensingApiHandler,
			})
			if (truncateResult.messages !== this.apiConversationHistory) {
				await this.overwriteApiConversationHistory(truncateResult.messages)
			}
			if (truncateResult.error) {
				await this.say("condense_context_error", truncateResult.error)
			} else if (truncateResult.summary) {
				const { summary, cost, prevContextTokens, newContextTokens = 0 } = truncateResult
				const contextCondense: ContextCondense = { summary, cost, newContextTokens, prevContextTokens }
				await this.say(
					"condense_context",
					undefined /* text */,
					undefined /* images */,
					false /* partial */,
					undefined /* checkpoint */,
					undefined /* progressStatus */,
					{ isNonInteractive: true } /* options */,
					contextCondense,
				)
			}
		}

<<<<<<< HEAD
		// Removed direct semantic memory enrichment logic from here.
		// It's now handled by the 'beforeUserMessageEnrichment' event.

		// Clean conversation history by:
		// 1. Converting to Anthropic.MessageParam by spreading only the API-required properties.
		// 2. Converting image blocks to text descriptions if model doesn't support images.
		let cleanConversationHistory = this.apiConversationHistory.map(({ role, content }) => {
			// Handle array content (could contain image blocks).
			if (Array.isArray(content)) {
				if (!this.api.getModel().info.supportsImages) {
					// Convert image blocks to text descriptions.
					content = content.map((block) => {
						if (block.type === "image") {
							// Convert image blocks to text descriptions.
							// Note: We can't access the actual image content/url due to API limitations,
							// but we can indicate that an image was present in the conversation.
							return {
								type: "text",
								text: "[Referenced image in conversation]",
							}
						}
						return block
					})
				}
=======
		const messagesSinceLastSummary = getMessagesSinceLastSummary(this.apiConversationHistory)
		const cleanConversationHistory = maybeRemoveImageBlocks(messagesSinceLastSummary, this.api).map(
			({ role, content }) => ({ role, content }),
		)

		// Check if we've reached the maximum number of auto-approved requests
		const maxRequests = state?.allowedMaxRequests || Infinity

		// Increment the counter for each new API request
		this.consecutiveAutoApprovedRequestsCount++

		if (this.consecutiveAutoApprovedRequestsCount > maxRequests) {
			const { response } = await this.ask("auto_approval_max_req_reached", JSON.stringify({ count: maxRequests }))
			// If we get past the promise, it means the user approved and did not start a new task
			if (response === "yesButtonClicked") {
				this.consecutiveAutoApprovedRequestsCount = 0
>>>>>>> c03869bf
			}
		}

<<<<<<< HEAD
			return { role, content } as Anthropic.MessageParam // Ensure type
		})

		// Removed manual prepending of recalled memories.
		// This is now handled by the 'beforeUserMessageEnrichment' event modifying userContent.

		const stream = this.api.createMessage(systemPrompt, cleanConversationHistory)
=======
		const metadata: ApiHandlerCreateMessageMetadata = {
			mode: mode,
			taskId: this.taskId,
		}

		const stream = this.api.createMessage(systemPrompt, cleanConversationHistory, metadata)
>>>>>>> c03869bf
		const iterator = stream[Symbol.asyncIterator]()

		try {
			// Awaiting first chunk to see if it will throw an error.
			this.isWaitingForFirstChunk = true
			const firstChunk = await iterator.next()
			yield firstChunk.value
			this.isWaitingForFirstChunk = false
		} catch (error) {
			this.isWaitingForFirstChunk = false
			// note that this api_req_failed ask is unique in that we only present this option if the api hasn't streamed any content yet (ie it fails on the first chunk due), as it would allow them to hit a retry button. However if the api failed mid-stream, it could be in any arbitrary state where some tools may have executed, so that error is handled differently and requires cancelling the task entirely.
			if (autoApprovalEnabled && alwaysApproveResubmit) {
				let errorMsg

				if (error.error?.metadata?.raw) {
					errorMsg = JSON.stringify(error.error.metadata.raw, null, 2)
				} else if (error.message) {
					errorMsg = error.message
				} else {
					errorMsg = "Unknown error"
				}

				const baseDelay = requestDelaySeconds || 5
				let exponentialDelay = Math.ceil(baseDelay * Math.pow(2, retryAttempt))

				// If the error is a 429, and the error details contain a retry delay, use that delay instead of exponential backoff
				if (error.status === 429) {
					const geminiRetryDetails = error.errorDetails?.find(
						(detail: any) => detail["@type"] === "type.googleapis.com/google.rpc.RetryInfo",
					)
					if (geminiRetryDetails) {
						const match = geminiRetryDetails?.retryDelay?.match(/^(\d+)s$/)
						if (match) {
							exponentialDelay = Number(match[1]) + 1
						}
					}
				}

				// Wait for the greater of the exponential delay or the rate limit delay
				const finalDelay = Math.max(exponentialDelay, rateLimitDelay)

				// Show countdown timer with exponential backoff
				for (let i = finalDelay; i > 0; i--) {
					await this.say(
						"api_req_retry_delayed",
						`${errorMsg}\n\nRetry attempt ${retryAttempt + 1}\nRetrying in ${i} seconds...`,
						undefined,
						true,
					)
					await delay(1000)
				}

				await this.say(
					"api_req_retry_delayed",
					`${errorMsg}\n\nRetry attempt ${retryAttempt + 1}\nRetrying now...`,
					undefined,
					false,
				)

				// Delegate generator output from the recursive call with
				// incremented retry count.
				yield* this.attemptApiRequest(retryAttempt + 1)

				return
			} else {
				const { response } = await this.ask(
					"api_req_failed",
					error.message ?? JSON.stringify(serializeError(error), null, 2),
				)

				if (response !== "yesButtonClicked") {
					// This will never happen since if noButtonClicked, we will
					// clear current task, aborting this instance.
					throw new Error("API request failed")
				}

				await this.say("api_req_retried")

				// Delegate generator output from the recursive call.
				yield* this.attemptApiRequest()
				return
			}
		}

		// No error, so we can continue to yield all remaining chunks.
		// (Needs to be placed outside of try/catch since it we want caller to
		// handle errors not with api_req_failed as that is reserved for first
		// chunk failures only.)
		// This delegates to another generator or iterable object. In this case,
		// it's saying "yield all remaining values from this iterator". This
		// effectively passes along all subsequent chunks from the original
		// stream.
		yield* iterator
	}

	// Checkpoints

	public async checkpointSave(force: boolean = false) {
		return checkpointSave(this, force)
	}

	public async checkpointRestore(options: CheckpointRestoreOptions) {
		return checkpointRestore(this, options)
	}

	public async checkpointDiff(options: CheckpointDiffOptions) {
		return checkpointDiff(this, options)
	}

	// Metrics

	public combineMessages(messages: ClineMessage[]) {
		return combineApiRequests(combineCommandSequences(messages))
	}

	public getTokenUsage(): TokenUsage {
		return getApiMetrics(this.combineMessages(this.clineMessages.slice(1)))
	}

	public recordToolUsage(toolName: ToolName) {
		if (!this.toolUsage[toolName]) {
			this.toolUsage[toolName] = { attempts: 0, failures: 0 }
		}

		this.toolUsage[toolName].attempts++
	}

	public recordToolError(toolName: ToolName, error?: string) {
		if (!this.toolUsage[toolName]) {
			this.toolUsage[toolName] = { attempts: 0, failures: 0 }
		}

		this.toolUsage[toolName].failures++

		if (error) {
			this.emit("taskToolFailed", this.taskId, toolName, error)
		}
	}

	// Getters

	public get cwd() {
		return this.workspacePath
	}
}<|MERGE_RESOLUTION|>--- conflicted
+++ resolved
@@ -1797,33 +1797,9 @@
 			}
 		}
 
-<<<<<<< HEAD
+		const messagesSinceLastSummary = getMessagesSinceLastSummary(this.apiConversationHistory)
 		// Removed direct semantic memory enrichment logic from here.
 		// It's now handled by the 'beforeUserMessageEnrichment' event.
-
-		// Clean conversation history by:
-		// 1. Converting to Anthropic.MessageParam by spreading only the API-required properties.
-		// 2. Converting image blocks to text descriptions if model doesn't support images.
-		let cleanConversationHistory = this.apiConversationHistory.map(({ role, content }) => {
-			// Handle array content (could contain image blocks).
-			if (Array.isArray(content)) {
-				if (!this.api.getModel().info.supportsImages) {
-					// Convert image blocks to text descriptions.
-					content = content.map((block) => {
-						if (block.type === "image") {
-							// Convert image blocks to text descriptions.
-							// Note: We can't access the actual image content/url due to API limitations,
-							// but we can indicate that an image was present in the conversation.
-							return {
-								type: "text",
-								text: "[Referenced image in conversation]",
-							}
-						}
-						return block
-					})
-				}
-=======
-		const messagesSinceLastSummary = getMessagesSinceLastSummary(this.apiConversationHistory)
 		const cleanConversationHistory = maybeRemoveImageBlocks(messagesSinceLastSummary, this.api).map(
 			({ role, content }) => ({ role, content }),
 		)
@@ -1839,26 +1815,18 @@
 			// If we get past the promise, it means the user approved and did not start a new task
 			if (response === "yesButtonClicked") {
 				this.consecutiveAutoApprovedRequestsCount = 0
->>>>>>> c03869bf
-			}
-		}
-
-<<<<<<< HEAD
-			return { role, content } as Anthropic.MessageParam // Ensure type
-		})
+			}
+		}
 
 		// Removed manual prepending of recalled memories.
 		// This is now handled by the 'beforeUserMessageEnrichment' event modifying userContent.
 
-		const stream = this.api.createMessage(systemPrompt, cleanConversationHistory)
-=======
 		const metadata: ApiHandlerCreateMessageMetadata = {
 			mode: mode,
 			taskId: this.taskId,
 		}
 
 		const stream = this.api.createMessage(systemPrompt, cleanConversationHistory, metadata)
->>>>>>> c03869bf
 		const iterator = stream[Symbol.asyncIterator]()
 
 		try {
