import { forwardRef, useCallback, useEffect, useImperativeHandle, useMemo, useRef, useState } from "react"
import { useDeepCompareEffect, useEvent, useMount } from "react-use"
import debounce from "debounce"
import { Virtuoso, type VirtuosoHandle } from "react-virtuoso"
import removeMd from "remove-markdown"
import { Trans } from "react-i18next"
import { VSCodeButton } from "@vscode/webview-ui-toolkit/react"
import useSound from "use-sound"
import { LRUCache } from "lru-cache"

import { useDebounceEffect } from "@src/utils/useDebounceEffect"

import type { ClineAsk, ClineMessage } from "@roo-code/types"

import { ClineSayBrowserAction, ClineSayTool, ExtensionMessage } from "@roo/ExtensionMessage"
import { McpServer, McpTool } from "@roo/mcp"
import { findLast } from "@roo/array"
import { FollowUpData, SuggestionItem } from "@roo-code/types"
import { combineApiRequests } from "@roo/combineApiRequests"
import { combineCommandSequences } from "@roo/combineCommandSequences"
import { getApiMetrics } from "@roo/getApiMetrics"
import { AudioType } from "@roo/WebviewMessage"
import { getAllModes } from "@roo/modes"
import { ProfileValidator } from "@roo/ProfileValidator"

import { vscode } from "@src/utils/vscode"
import { validateCommand } from "@src/utils/command-validation"
import { buildDocLink } from "@src/utils/docLinks"
import { useAppTranslation } from "@src/i18n/TranslationContext"
import { useExtensionState } from "@src/context/ExtensionStateContext"
import { useSelectedModel } from "@src/components/ui/hooks/useSelectedModel"
import RooHero from "@src/components/welcome/RooHero"
import RooTips from "@src/components/welcome/RooTips"
import { StandardTooltip } from "@src/components/ui"

import TelemetryBanner from "../common/TelemetryBanner"
import VersionIndicator from "../common/VersionIndicator"
import { useTaskSearch } from "../history/useTaskSearch"
import HistoryPreview from "../history/HistoryPreview"
import Announcement from "./Announcement"
import BrowserSessionRow from "./BrowserSessionRow"
import ChatRow from "./ChatRow"
import ChatTextArea from "./ChatTextArea"
import TaskHeader from "./TaskHeader"
import AutoApproveMenu from "./AutoApproveMenu"
import SystemPromptWarning from "./SystemPromptWarning"
import ProfileViolationWarning from "./ProfileViolationWarning"
import { CheckpointWarning } from "./CheckpointWarning"
import { getLatestTodo } from "@roo/todo"

export interface ChatViewProps {
	isHidden: boolean
	showAnnouncement: boolean
	hideAnnouncement: () => void
}

export interface ChatViewRef {
	acceptInput: () => void
}

export const MAX_IMAGES_PER_MESSAGE = 20 // Anthropic limits to 20 images

const isMac = navigator.platform.toUpperCase().indexOf("MAC") >= 0

const ChatViewComponent: React.ForwardRefRenderFunction<ChatViewRef, ChatViewProps> = (
	{ isHidden, showAnnouncement, hideAnnouncement },
	ref,
) => {
	const isMountedRef = useRef(true)
	const [audioBaseUri] = useState(() => {
		const w = window as any
		return w.AUDIO_BASE_URI || ""
	})
	const { t } = useAppTranslation()
	const modeShortcutText = `${isMac ? "⌘" : "Ctrl"} + . ${t("chat:forNextMode")}`
	const {
		clineMessages: messages,
		currentTaskItem,
		taskHistory,
		apiConfiguration,
		organizationAllowList,
		mcpServers,
		alwaysAllowBrowser,
		alwaysAllowReadOnly,
		alwaysAllowReadOnlyOutsideWorkspace,
		alwaysAllowWrite,
		alwaysAllowWriteOutsideWorkspace,
		alwaysAllowWriteProtected,
		alwaysAllowExecute,
		alwaysAllowMcp,
		allowedCommands,
		writeDelayMs,
		followupAutoApproveTimeoutMs,
		mode,
		setMode,
		autoApprovalEnabled,
		alwaysAllowModeSwitch,
		alwaysAllowSubtasks,
		alwaysAllowFollowupQuestions,
		alwaysAllowUpdateTodoList,
		customModes,
		telemetrySetting,
		hasSystemPromptOverride,
		historyPreviewCollapsed, // Added historyPreviewCollapsed
		soundEnabled,
		soundVolume,
	} = useExtensionState()

	const messagesRef = useRef(messages)
	useEffect(() => {
		messagesRef.current = messages
	}, [messages])

	const { tasks } = useTaskSearch()

	// Initialize expanded state based on the persisted setting (default to expanded if undefined)
	const [isExpanded, setIsExpanded] = useState(
		historyPreviewCollapsed === undefined ? true : !historyPreviewCollapsed,
	)

	const toggleExpanded = useCallback(() => {
		const newState = !isExpanded
		setIsExpanded(newState)
		// Send message to extension to persist the new collapsed state
		vscode.postMessage({ type: "setHistoryPreviewCollapsed", bool: !newState })
	}, [isExpanded])

	// Leaving this less safe version here since if the first message is not a
	// task, then the extension is in a bad state and needs to be debugged (see
	// Cline.abort).
	const task = useMemo(() => {
		const firstMessage = messages.at(0)
		if (firstMessage?.text) {
			const userMessageMatch = firstMessage.text.match(/<user_message>([\s\S]*?)<\/user_message>/)
			if (userMessageMatch?.[1]) {
				return { ...firstMessage, text: userMessageMatch[1].trim() }
			}
		}
		return firstMessage
	}, [messages])

	const latestTodos = useMemo(() => {
		return getLatestTodo(messages)
	}, [messages])

	const modifiedMessages = useMemo(() => combineApiRequests(combineCommandSequences(messages.slice(1))), [messages])

	// Has to be after api_req_finished are all reduced into api_req_started messages.
	const apiMetrics = useMemo(() => getApiMetrics(modifiedMessages), [modifiedMessages])

	const [inputValue, setInputValue] = useState("")
	const textAreaRef = useRef<HTMLTextAreaElement>(null)
	const [sendingDisabled, setSendingDisabled] = useState(false)
	const [selectedImages, setSelectedImages] = useState<string[]>([])

	// we need to hold on to the ask because useEffect > lastMessage will always let us know when an ask comes in and handle it, but by the time handleMessage is called, the last message might not be the ask anymore (it could be a say that followed)
	const [clineAsk, setClineAsk] = useState<ClineAsk | undefined>(undefined)
	const [enableButtons, setEnableButtons] = useState<boolean>(false)
	const [primaryButtonText, setPrimaryButtonText] = useState<string | undefined>(undefined)
	const [secondaryButtonText, setSecondaryButtonText] = useState<string | undefined>(undefined)
	const [didClickCancel, setDidClickCancel] = useState(false)
	const virtuosoRef = useRef<VirtuosoHandle>(null)
	const [expandedRows, setExpandedRows] = useState<Record<number, boolean>>({})
	const prevExpandedRowsRef = useRef<Record<number, boolean>>()
	const scrollContainerRef = useRef<HTMLDivElement>(null)
	const disableAutoScrollRef = useRef(false)
	const [showScrollToBottom, setShowScrollToBottom] = useState(false)
	const [isAtBottom, setIsAtBottom] = useState(false)
	const lastTtsRef = useRef<string>("")
	const [wasStreaming, setWasStreaming] = useState<boolean>(false)
	const [showCheckpointWarning, setShowCheckpointWarning] = useState<boolean>(false)
	const [isCondensing, setIsCondensing] = useState<boolean>(false)
	const [showAnnouncementModal, setShowAnnouncementModal] = useState(false)
	const everVisibleMessagesTsRef = useRef<LRUCache<number, boolean>>(
		new LRUCache({
			max: 250,
			ttl: 1000 * 60 * 15, // 15 minutes TTL for long-running tasks
		}),
	)
	const autoApproveTimeoutRef = useRef<NodeJS.Timeout | null>(null)
	const userRespondedRef = useRef<boolean>(false)
	const [currentFollowUpTs, setCurrentFollowUpTs] = useState<number | null>(null)

	const clineAskRef = useRef(clineAsk)
	useEffect(() => {
		clineAskRef.current = clineAsk
	}, [clineAsk])

	useEffect(() => {
		isMountedRef.current = true
		return () => {
			isMountedRef.current = false
		}
	}, [])

	const isProfileDisabled = useMemo(
		() => !!apiConfiguration && !ProfileValidator.isProfileAllowed(apiConfiguration, organizationAllowList),
		[apiConfiguration, organizationAllowList],
	)

	// UI layout depends on the last 2 messages
	// (since it relies on the content of these messages, we are deep comparing. i.e. the button state after hitting button sets enableButtons to false, and this effect otherwise would have to true again even if messages didn't change
	const lastMessage = useMemo(() => messages.at(-1), [messages])
	const secondLastMessage = useMemo(() => messages.at(-2), [messages])

	// Setup sound hooks with use-sound
	const volume = typeof soundVolume === "number" ? soundVolume : 0.5
	const soundConfig = {
		volume,
		// useSound expects 'disabled' property, not 'soundEnabled'
		soundEnabled,
	}

	const getAudioUrl = (path: string) => {
		return `${audioBaseUri}/${path}`
	}

	// Use the getAudioUrl helper function
	const [playNotification] = useSound(getAudioUrl("notification.wav"), soundConfig)
	const [playCelebration] = useSound(getAudioUrl("celebration.wav"), soundConfig)
	const [playProgressLoop] = useSound(getAudioUrl("progress_loop.wav"), soundConfig)

	function playSound(audioType: AudioType) {
		// Play the appropriate sound based on type
		// The disabled state is handled by the useSound hook configuration
		switch (audioType) {
			case "notification":
				playNotification()
				break
			case "celebration":
				playCelebration()
				break
			case "progress_loop":
				playProgressLoop()
				break
			default:
				console.warn(`Unknown audio type: ${audioType}`)
		}
	}

	function playTts(text: string) {
		vscode.postMessage({ type: "playTts", text })
	}

	useDeepCompareEffect(() => {
		// if last message is an ask, show user ask UI
		// if user finished a task, then start a new task with a new conversation history since in this moment that the extension is waiting for user response, the user could close the extension and the conversation history would be lost.
		// basically as long as a task is active, the conversation history will be persisted
		if (lastMessage) {
			switch (lastMessage.type) {
				case "ask":
					// Reset user response flag when a new ask arrives to allow auto-approval
					userRespondedRef.current = false
					const isPartial = lastMessage.partial === true
					switch (lastMessage.ask) {
						case "api_req_failed":
							playSound("progress_loop")
							setSendingDisabled(true)
							setClineAsk("api_req_failed")
							setEnableButtons(true)
							setPrimaryButtonText(t("chat:retry.title"))
							setSecondaryButtonText(t("chat:startNewTask.title"))
							break
						case "mistake_limit_reached":
							playSound("progress_loop")
							setSendingDisabled(false)
							setClineAsk("mistake_limit_reached")
							setEnableButtons(true)
							setPrimaryButtonText(t("chat:proceedAnyways.title"))
							setSecondaryButtonText(t("chat:startNewTask.title"))
							break
						case "followup":
							// if (!isPartial) {
							// 	playSound("notification")
							// }
							setSendingDisabled(isPartial)
							setClineAsk("followup")
							// setting enable buttons to `false` would trigger a focus grab when
							// the text area is enabled which is undesirable.
							// We have no buttons for this tool, so no problem having them "enabled"
							// to workaround this issue.  See #1358.
							setEnableButtons(true)
							setPrimaryButtonText(undefined)
							setSecondaryButtonText(undefined)
							break
						case "tool":
							if (!isAutoApproved(lastMessage) && !isPartial) {
								playSound("notification")
							}
							setSendingDisabled(isPartial)
							setClineAsk("tool")
							setEnableButtons(!isPartial)
							const tool = JSON.parse(lastMessage.text || "{}") as ClineSayTool
							switch (tool.tool) {
								case "editedExistingFile":
								case "appliedDiff":
								case "newFileCreated":
								case "insertContent":
									setPrimaryButtonText(t("chat:save.title"))
									setSecondaryButtonText(t("chat:reject.title"))
									break
								case "finishTask":
									setPrimaryButtonText(t("chat:completeSubtaskAndReturn"))
									setSecondaryButtonText(undefined)
									break
								case "readFile":
									if (tool.batchFiles && Array.isArray(tool.batchFiles)) {
										setPrimaryButtonText(t("chat:read-batch.approve.title"))
										setSecondaryButtonText(t("chat:read-batch.deny.title"))
									} else {
										setPrimaryButtonText(t("chat:approve.title"))
										setSecondaryButtonText(t("chat:reject.title"))
									}
									break
								default:
									setPrimaryButtonText(t("chat:approve.title"))
									setSecondaryButtonText(t("chat:reject.title"))
									break
							}
							break
						case "browser_action_launch":
							if (!isAutoApproved(lastMessage) && !isPartial) {
								playSound("notification")
							}
							setSendingDisabled(isPartial)
							setClineAsk("browser_action_launch")
							setEnableButtons(!isPartial)
							setPrimaryButtonText(t("chat:approve.title"))
							setSecondaryButtonText(t("chat:reject.title"))
							break
						case "command":
							if (!isAutoApproved(lastMessage) && !isPartial) {
								playSound("notification")
							}
							setSendingDisabled(isPartial)
							setClineAsk("command")
							setEnableButtons(!isPartial)
							setPrimaryButtonText(t("chat:runCommand.title"))
							setSecondaryButtonText(t("chat:reject.title"))
							break
						case "command_output":
							setSendingDisabled(false)
							setClineAsk("command_output")
							setEnableButtons(true)
							setPrimaryButtonText(t("chat:proceedWhileRunning.title"))
							setSecondaryButtonText(t("chat:killCommand.title"))
							break
						case "use_mcp_server":
							if (!isAutoApproved(lastMessage) && !isPartial) {
								playSound("notification")
							}
							setSendingDisabled(isPartial)
							setClineAsk("use_mcp_server")
							setEnableButtons(!isPartial)
							setPrimaryButtonText(t("chat:approve.title"))
							setSecondaryButtonText(t("chat:reject.title"))
							break
						case "completion_result":
							// extension waiting for feedback. but we can just present a new task button
							if (!isPartial) {
								playSound("celebration")
							}
							setSendingDisabled(isPartial)
							setClineAsk("completion_result")
							setEnableButtons(!isPartial)
							setPrimaryButtonText(t("chat:startNewTask.title"))
							setSecondaryButtonText(undefined)
							break
						case "resume_task":
							setSendingDisabled(false)
							setClineAsk("resume_task")
							setEnableButtons(true)
							setPrimaryButtonText(t("chat:resumeTask.title"))
							setSecondaryButtonText(t("chat:terminate.title"))
							setDidClickCancel(false) // special case where we reset the cancel button state
							break
						case "resume_completed_task":
							setSendingDisabled(false)
							setClineAsk("resume_completed_task")
							setEnableButtons(true)
							setPrimaryButtonText(t("chat:startNewTask.title"))
							setSecondaryButtonText(undefined)
							setDidClickCancel(false)
							break
					}
					break
				case "say":
					// Don't want to reset since there could be a "say" after
					// an "ask" while ask is waiting for response.
					switch (lastMessage.say) {
						case "api_req_retry_delayed":
							setSendingDisabled(true)
							break
						case "api_req_started":
							if (secondLastMessage?.ask === "command_output") {
								setSendingDisabled(true)
								setSelectedImages([])
								setClineAsk(undefined)
								setEnableButtons(false)
							}
							break
						case "api_req_finished":
						case "error":
						case "text":
						case "browser_action":
						case "browser_action_result":
						case "command_output":
						case "mcp_server_request_started":
						case "mcp_server_response":
						case "completion_result":
							break
					}
					break
			}
		}
	}, [lastMessage, secondLastMessage])

	useEffect(() => {
		if (messages.length === 0) {
			setSendingDisabled(false)
			setClineAsk(undefined)
			setEnableButtons(false)
			setPrimaryButtonText(undefined)
			setSecondaryButtonText(undefined)
		}
	}, [messages.length])

	useEffect(() => {
		setExpandedRows({})
		everVisibleMessagesTsRef.current.clear() // Clear for new task
		setCurrentFollowUpTs(null) // Clear follow-up answered state for new task

		// Clear any pending auto-approval timeout from previous task
		if (autoApproveTimeoutRef.current) {
			clearTimeout(autoApproveTimeoutRef.current)
			autoApproveTimeoutRef.current = null
		}
		// Reset user response flag for new task
		userRespondedRef.current = false
	}, [task?.ts])

	useEffect(() => {
		if (isHidden) {
			everVisibleMessagesTsRef.current.clear()
		}
	}, [isHidden])

	useEffect(() => () => everVisibleMessagesTsRef.current.clear(), [])

	useEffect(() => {
		const prev = prevExpandedRowsRef.current
		let wasAnyRowExpandedByUser = false
		if (prev) {
			// Check if any row transitioned from false/undefined to true
			for (const [tsKey, isExpanded] of Object.entries(expandedRows)) {
				const ts = Number(tsKey)
				if (isExpanded && !(prev[ts] ?? false)) {
					wasAnyRowExpandedByUser = true
					break
				}
			}
		}

		if (wasAnyRowExpandedByUser) {
			disableAutoScrollRef.current = true
		}
		prevExpandedRowsRef.current = expandedRows // Store current state for next comparison
	}, [expandedRows])

	const isStreaming = useMemo(() => {
		// Checking clineAsk isn't enough since messages effect may be called
		// again for a tool for example, set clineAsk to its value, and if the
		// next message is not an ask then it doesn't reset. This is likely due
		// to how much more often we're updating messages as compared to before,
		// and should be resolved with optimizations as it's likely a rendering
		// bug. But as a final guard for now, the cancel button will show if the
		// last message is not an ask.
		const isLastAsk = !!modifiedMessages.at(-1)?.ask

		const isToolCurrentlyAsking =
			isLastAsk && clineAsk !== undefined && enableButtons && primaryButtonText !== undefined

		if (isToolCurrentlyAsking) {
			return false
		}

		const isLastMessagePartial = modifiedMessages.at(-1)?.partial === true

		if (isLastMessagePartial) {
			return true
		} else {
			const lastApiReqStarted = findLast(modifiedMessages, (message) => message.say === "api_req_started")

			if (
				lastApiReqStarted &&
				lastApiReqStarted.text !== null &&
				lastApiReqStarted.text !== undefined &&
				lastApiReqStarted.say === "api_req_started"
			) {
				const cost = JSON.parse(lastApiReqStarted.text).cost

				if (cost === undefined) {
					return true // API request has not finished yet.
				}
			}
		}

		return false
	}, [modifiedMessages, clineAsk, enableButtons, primaryButtonText])

	const markFollowUpAsAnswered = useCallback(() => {
		const lastFollowUpMessage = messagesRef.current.findLast((msg) => msg.ask === "followup")
		if (lastFollowUpMessage) {
			setCurrentFollowUpTs(lastFollowUpMessage.ts)
		}
	}, [])

	const handleChatReset = useCallback(() => {
		// Clear any pending auto-approval timeout
		if (autoApproveTimeoutRef.current) {
			clearTimeout(autoApproveTimeoutRef.current)
			autoApproveTimeoutRef.current = null
		}
		// Reset user response flag for new message
		userRespondedRef.current = false

		// Only reset message-specific state, preserving mode.
		setInputValue("")
		setSendingDisabled(true)
		setSelectedImages([])
		setClineAsk(undefined)
		setEnableButtons(false)
		// Do not reset mode here as it should persist.
		// setPrimaryButtonText(undefined)
		// setSecondaryButtonText(undefined)
		disableAutoScrollRef.current = false
	}, [])

	const handleSendMessage = useCallback(
		(text: string, images: string[]) => {
			const trimmedText = text.trim()

			if (trimmedText || images.length > 0) {
				const messageToSend = `<user_message>${trimmedText}</user_message>`

<<<<<<< HEAD
=======
			if (text || images.length > 0) {
				// Mark that user has responded - this prevents any pending auto-approvals
				userRespondedRef.current = true

>>>>>>> 50e45a2b
				if (messagesRef.current.length === 0) {
					vscode.postMessage({ type: "newTask", text: messageToSend, images })
				} else if (clineAskRef.current) {
					if (clineAskRef.current === "followup") {
						markFollowUpAsAnswered()
					}

					// Use clineAskRef.current
					switch (
						clineAskRef.current // Use clineAskRef.current
					) {
						case "followup":
						case "tool":
						case "browser_action_launch":
						case "command": // User can provide feedback to a tool or command use.
						case "command_output": // User can send input to command stdin.
						case "use_mcp_server":
						case "completion_result": // If this happens then the user has feedback for the completion result.
						case "resume_task":
						case "resume_completed_task":
						case "mistake_limit_reached":
							vscode.postMessage({
								type: "askResponse",
								askResponse: "messageResponse",
								text: messageToSend,
								images,
							})
							break
						// There is no other case that a textfield should be enabled.
					}
				}

				handleChatReset()
			}
		},
		[handleChatReset, markFollowUpAsAnswered], // messagesRef and clineAskRef are stable
	)

	const handleSetChatBoxMessage = useCallback(
		(text: string, images: string[]) => {
			// Avoid nested template literals by breaking down the logic
			let newValue = text

			if (inputValue !== "") {
				newValue = inputValue + " " + text
			}

			setInputValue(newValue)
			setSelectedImages([...selectedImages, ...images])
		},
		[inputValue, selectedImages],
	)

	const startNewTask = useCallback(() => vscode.postMessage({ type: "clearTask" }), [])

	// This logic depends on the useEffect[messages] above to set clineAsk,
	// after which buttons are shown and we then send an askResponse to the
	// extension.
	const handlePrimaryButtonClick = useCallback(
		(text?: string, images?: string[]) => {
			// Mark that user has responded
			userRespondedRef.current = true

			const trimmedInput = text?.trim()

			switch (clineAsk) {
				case "api_req_failed":
				case "command":
				case "tool":
				case "browser_action_launch":
				case "use_mcp_server":
				case "resume_task":
				case "mistake_limit_reached":
					// Only send text/images if they exist
					if (trimmedInput || (images && images.length > 0)) {
						vscode.postMessage({
							type: "askResponse",
							askResponse: "yesButtonClicked",
							text: trimmedInput,
							images: images,
						})
					} else {
						vscode.postMessage({ type: "askResponse", askResponse: "yesButtonClicked" })
					}
					// Clear input state after sending
					setInputValue("")
					setSelectedImages([])
					break
				case "completion_result":
				case "resume_completed_task":
					// Waiting for feedback, but we can just present a new task button
					startNewTask()
					break
				case "command_output":
					vscode.postMessage({ type: "terminalOperation", terminalOperation: "continue" })
					break
			}

			setSendingDisabled(true)
			setClineAsk(undefined)
			setEnableButtons(false)
		},
		[clineAsk, startNewTask],
	)

	const handleSecondaryButtonClick = useCallback(
		(text?: string, images?: string[]) => {
			// Mark that user has responded
			userRespondedRef.current = true

			const trimmedInput = text?.trim()

			if (isStreaming) {
				vscode.postMessage({ type: "cancelTask" })
				setDidClickCancel(true)
				return
			}

			switch (clineAsk) {
				case "api_req_failed":
				case "mistake_limit_reached":
				case "resume_task":
					startNewTask()
					break
				case "command":
				case "tool":
				case "browser_action_launch":
				case "use_mcp_server":
					// Only send text/images if they exist
					if (trimmedInput || (images && images.length > 0)) {
						vscode.postMessage({
							type: "askResponse",
							askResponse: "noButtonClicked",
							text: trimmedInput,
							images: images,
						})
					} else {
						// Responds to the API with a "This operation failed" and lets it try again
						vscode.postMessage({ type: "askResponse", askResponse: "noButtonClicked" })
					}
					// Clear input state after sending
					setInputValue("")
					setSelectedImages([])
					break
				case "command_output":
					vscode.postMessage({ type: "terminalOperation", terminalOperation: "abort" })
					break
			}
			setSendingDisabled(true)
			setClineAsk(undefined)
			setEnableButtons(false)
		},
		[clineAsk, startNewTask, isStreaming],
	)

	const handleTaskCloseButtonClick = useCallback(() => startNewTask(), [startNewTask])

	const { info: model } = useSelectedModel(apiConfiguration)

	const selectImages = useCallback(() => vscode.postMessage({ type: "selectImages" }), [])

	const shouldDisableImages =
		!model?.supportsImages || sendingDisabled || selectedImages.length >= MAX_IMAGES_PER_MESSAGE

	const handleMessage = useCallback(
		(e: MessageEvent) => {
			const message: ExtensionMessage = e.data

			switch (message.type) {
				case "action":
					switch (message.action!) {
						case "didBecomeVisible":
							if (!isHidden && !sendingDisabled && !enableButtons) {
								textAreaRef.current?.focus()
							}
							break
						case "focusInput":
							textAreaRef.current?.focus()
							break
					}
					break
				case "selectedImages":
					const newImages = message.images ?? []
					if (newImages.length > 0) {
						setSelectedImages((prevImages) =>
							[...prevImages, ...newImages].slice(0, MAX_IMAGES_PER_MESSAGE),
						)
					}
					break
				case "invoke":
					switch (message.invoke!) {
						case "newChat":
							handleChatReset()
							break
						case "sendMessage":
							handleSendMessage(message.text ?? "", message.images ?? [])
							break
						case "setChatBoxMessage":
							handleSetChatBoxMessage(message.text ?? "", message.images ?? [])
							break
						case "primaryButtonClick":
							handlePrimaryButtonClick(message.text ?? "", message.images ?? [])
							break
						case "secondaryButtonClick":
							handleSecondaryButtonClick(message.text ?? "", message.images ?? [])
							break
					}
					break
				case "condenseTaskContextResponse":
					if (message.text && message.text === currentTaskItem?.id) {
						if (isCondensing && sendingDisabled) {
							setSendingDisabled(false)
						}
						setIsCondensing(false)
					}
					break
			}
			// textAreaRef.current is not explicitly required here since React
			// guarantees that ref will be stable across re-renders, and we're
			// not using its value but its reference.
		},
		[
			isCondensing,
			isHidden,
			sendingDisabled,
			enableButtons,
			currentTaskItem,
			handleChatReset,
			handleSendMessage,
			handleSetChatBoxMessage,
			handlePrimaryButtonClick,
			handleSecondaryButtonClick,
		],
	)

	useEvent("message", handleMessage)

	// NOTE: the VSCode window needs to be focused for this to work.
	useMount(() => textAreaRef.current?.focus())

	useDebounceEffect(
		() => {
			if (!isHidden && !sendingDisabled && !enableButtons) {
				textAreaRef.current?.focus()
			}
		},
		50,
		[isHidden, sendingDisabled, enableButtons],
	)

	const visibleMessages = useMemo(() => {
		const newVisibleMessages = modifiedMessages
			.filter((message) => {
				if (everVisibleMessagesTsRef.current.has(message.ts)) {
					// If it was ever visible, and it's not one of the types that should always be hidden once processed, keep it.
					// This helps prevent flickering for messages like 'api_req_retry_delayed' if they are no longer the absolute last.
					const alwaysHiddenOnceProcessedAsk: ClineAsk[] = [
						"api_req_failed",
						"resume_task",
						"resume_completed_task",
					]
					const alwaysHiddenOnceProcessedSay = [
						"api_req_finished",
						"api_req_retried",
						"api_req_deleted",
						"mcp_server_request_started",
					]
					if (message.ask && alwaysHiddenOnceProcessedAsk.includes(message.ask)) return false
					if (message.say && alwaysHiddenOnceProcessedSay.includes(message.say)) return false
					// Also, re-evaluate empty text messages if they were previously visible but now empty (e.g. partial stream ended)
					if (message.say === "text" && (message.text ?? "") === "" && (message.images?.length ?? 0) === 0) {
						return false
					}
					return true
				}

				// Original filter logic
				switch (message.ask) {
					case "completion_result":
						if (message.text === "") return false
						break
					case "api_req_failed":
					case "resume_task":
					case "resume_completed_task":
						return false
				}
				switch (message.say) {
					case "api_req_finished":
					case "api_req_retried":
					case "api_req_deleted":
						return false
					case "api_req_retry_delayed":
						const last1 = modifiedMessages.at(-1)
						const last2 = modifiedMessages.at(-2)
						if (last1?.ask === "resume_task" && last2 === message) {
							// This specific sequence should be visible
						} else if (message !== last1) {
							// If not the specific sequence above, and not the last message, hide it.
							return false
						}
						break
					case "text":
						if ((message.text ?? "") === "" && (message.images?.length ?? 0) === 0) return false
						break
					case "mcp_server_request_started":
						return false
				}
				return true
			})
			.map((message) => {
				if (message.text && (message.say === "text" || message.say === "user_feedback")) {
					const userMessageMatch = message.text.match(/<user_message>([\s\S]*?)<\/user_message>/)
					if (userMessageMatch?.[1]) {
						return { ...message, text: userMessageMatch[1].trim() }
					}
				}
				return message
			})

		// Update the set of ever-visible messages (LRUCache automatically handles cleanup)
		newVisibleMessages.forEach((msg) => everVisibleMessagesTsRef.current.set(msg.ts, true))

		return newVisibleMessages
	}, [modifiedMessages])

	const isReadOnlyToolAction = useCallback((message: ClineMessage | undefined) => {
		if (message?.type === "ask") {
			if (!message.text) {
				return true
			}

			const tool = JSON.parse(message.text)

			return [
				"readFile",
				"listFiles",
				"listFilesTopLevel",
				"listFilesRecursive",
				"listCodeDefinitionNames",
				"searchFiles",
				"codebaseSearch",
			].includes(tool.tool)
		}

		return false
	}, [])

	const isWriteToolAction = useCallback((message: ClineMessage | undefined) => {
		if (message?.type === "ask") {
			if (!message.text) {
				return true
			}

			const tool = JSON.parse(message.text)

			return [
				"editedExistingFile",
				"appliedDiff",
				"newFileCreated",
				"searchAndReplace",
				"insertContent",
			].includes(tool.tool)
		}

		return false
	}, [])

	const isMcpToolAlwaysAllowed = useCallback(
		(message: ClineMessage | undefined) => {
			if (message?.type === "ask" && message.ask === "use_mcp_server") {
				if (!message.text) {
					return true
				}

				const mcpServerUse = JSON.parse(message.text) as { type: string; serverName: string; toolName: string }

				if (mcpServerUse.type === "use_mcp_tool") {
					const server = mcpServers?.find((s: McpServer) => s.name === mcpServerUse.serverName)
					const tool = server?.tools?.find((t: McpTool) => t.name === mcpServerUse.toolName)
					return tool?.alwaysAllow || false
				}
			}

			return false
		},
		[mcpServers],
	)

	// Check if a command message is allowed.
	const isAllowedCommand = useCallback(
		(message: ClineMessage | undefined): boolean => {
			if (message?.type !== "ask") return false
			return validateCommand(message.text || "", allowedCommands || [])
		},
		[allowedCommands],
	)

	const isAutoApproved = useCallback(
		(message: ClineMessage | undefined) => {
			if (!autoApprovalEnabled || !message || message.type !== "ask") {
				return false
			}

			if (message.ask === "followup") {
				return alwaysAllowFollowupQuestions
			}

			if (message.ask === "browser_action_launch") {
				return alwaysAllowBrowser
			}

			if (message.ask === "use_mcp_server") {
				return alwaysAllowMcp && isMcpToolAlwaysAllowed(message)
			}

			if (message.ask === "command") {
				return alwaysAllowExecute && isAllowedCommand(message)
			}

			// For read/write operations, check if it's outside workspace and if
			// we have permission for that.
			if (message.ask === "tool") {
				let tool: any = {}

				try {
					tool = JSON.parse(message.text || "{}")
				} catch (error) {
					console.error("Failed to parse tool:", error)
				}

				if (!tool) {
					return false
				}

				if (tool?.tool === "updateTodoList") {
					return alwaysAllowUpdateTodoList
				}

				if (tool?.tool === "fetchInstructions") {
					if (tool.content === "create_mode") {
						return alwaysAllowModeSwitch
					}

					if (tool.content === "create_mcp_server") {
						return alwaysAllowMcp
					}
				}

				if (tool?.tool === "switchMode") {
					return alwaysAllowModeSwitch
				}

				if (["newTask", "finishTask"].includes(tool?.tool)) {
					return alwaysAllowSubtasks
				}

				const isOutsideWorkspace = !!tool.isOutsideWorkspace
				const isProtected = message.isProtected

				if (isReadOnlyToolAction(message)) {
					return alwaysAllowReadOnly && (!isOutsideWorkspace || alwaysAllowReadOnlyOutsideWorkspace)
				}

				if (isWriteToolAction(message)) {
					return (
						alwaysAllowWrite &&
						(!isOutsideWorkspace || alwaysAllowWriteOutsideWorkspace) &&
						(!isProtected || alwaysAllowWriteProtected)
					)
				}
			}

			return false
		},
		[
			autoApprovalEnabled,
			alwaysAllowBrowser,
			alwaysAllowReadOnly,
			alwaysAllowReadOnlyOutsideWorkspace,
			isReadOnlyToolAction,
			alwaysAllowWrite,
			alwaysAllowWriteOutsideWorkspace,
			alwaysAllowWriteProtected,
			isWriteToolAction,
			alwaysAllowExecute,
			isAllowedCommand,
			alwaysAllowMcp,
			isMcpToolAlwaysAllowed,
			alwaysAllowModeSwitch,
			alwaysAllowFollowupQuestions,
			alwaysAllowSubtasks,
			alwaysAllowUpdateTodoList,
		],
	)

	useEffect(() => {
		// This ensures the first message is not read, future user messages are
		// labeled as `user_feedback`.
		if (lastMessage && messages.length > 1) {
			if (
				lastMessage.text && // has text
				(lastMessage.say === "text" || lastMessage.say === "completion_result") && // is a text message
				!lastMessage.partial && // not a partial message
				!lastMessage.text.startsWith("{") // not a json object
			) {
				let text = lastMessage?.text || ""
				const mermaidRegex = /```mermaid[\s\S]*?```/g
				// remove mermaid diagrams from text
				text = text.replace(mermaidRegex, "")
				// remove markdown from text
				text = removeMd(text)

				// ensure message is not a duplicate of last read message
				if (text !== lastTtsRef.current) {
					try {
						playTts(text)
						lastTtsRef.current = text
					} catch (error) {
						console.error("Failed to execute text-to-speech:", error)
					}
				}
			}
		}

		// Update previous value.
		setWasStreaming(isStreaming)
	}, [isStreaming, lastMessage, wasStreaming, isAutoApproved, messages.length])

	const isBrowserSessionMessage = (message: ClineMessage): boolean => {
		// Which of visible messages are browser session messages, see above.
		if (message.type === "ask") {
			return ["browser_action_launch"].includes(message.ask!)
		}

		if (message.type === "say") {
			return ["api_req_started", "text", "browser_action", "browser_action_result"].includes(message.say!)
		}

		return false
	}

	const groupedMessages = useMemo(() => {
		const result: (ClineMessage | ClineMessage[])[] = []
		let currentGroup: ClineMessage[] = []
		let isInBrowserSession = false

		const endBrowserSession = () => {
			if (currentGroup.length > 0) {
				result.push([...currentGroup])
				currentGroup = []
				isInBrowserSession = false
			}
		}

		visibleMessages.forEach((message) => {
			if (message.ask === "browser_action_launch") {
				// Complete existing browser session if any.
				endBrowserSession()
				// Start new.
				isInBrowserSession = true
				currentGroup.push(message)
			} else if (isInBrowserSession) {
				// End session if `api_req_started` is cancelled.

				if (message.say === "api_req_started") {
					// Get last `api_req_started` in currentGroup to check if
					// it's cancelled. If it is then this api req is not part
					// of the current browser session.
					const lastApiReqStarted = [...currentGroup].reverse().find((m) => m.say === "api_req_started")

					if (lastApiReqStarted?.text !== null && lastApiReqStarted?.text !== undefined) {
						const info = JSON.parse(lastApiReqStarted.text)
						const isCancelled = info.cancelReason !== null && info.cancelReason !== undefined

						if (isCancelled) {
							endBrowserSession()
							result.push(message)
							return
						}
					}
				}

				if (isBrowserSessionMessage(message)) {
					currentGroup.push(message)

					// Check if this is a close action
					if (message.say === "browser_action") {
						const browserAction = JSON.parse(message.text || "{}") as ClineSayBrowserAction
						if (browserAction.action === "close") {
							endBrowserSession()
						}
					}
				} else {
					// complete existing browser session if any
					endBrowserSession()
					result.push(message)
				}
			} else {
				result.push(message)
			}
		})

		// Handle case where browser session is the last group
		if (currentGroup.length > 0) {
			result.push([...currentGroup])
		}

		if (isCondensing) {
			// Show indicator after clicking condense button
			result.push({
				type: "say",
				say: "condense_context",
				ts: Date.now(),
				partial: true,
			})
		}

		return result
	}, [isCondensing, visibleMessages])

	// scrolling

	const scrollToBottomSmooth = useMemo(
		() =>
			debounce(() => virtuosoRef.current?.scrollTo({ top: Number.MAX_SAFE_INTEGER, behavior: "smooth" }), 10, {
				immediate: true,
			}),
		[],
	)

	useEffect(() => {
		return () => {
			if (scrollToBottomSmooth && typeof (scrollToBottomSmooth as any).cancel === "function") {
				;(scrollToBottomSmooth as any).cancel()
			}
		}
	}, [scrollToBottomSmooth])

	const scrollToBottomAuto = useCallback(() => {
		virtuosoRef.current?.scrollTo({
			top: Number.MAX_SAFE_INTEGER,
			behavior: "auto", // Instant causes crash.
		})
	}, [])

	const handleSetExpandedRow = useCallback(
		(ts: number, expand?: boolean) => {
			setExpandedRows((prev) => ({ ...prev, [ts]: expand === undefined ? !prev[ts] : expand }))
		},
		[setExpandedRows], // setExpandedRows is stable
	)

	// Scroll when user toggles certain rows.
	const toggleRowExpansion = useCallback(
		(ts: number) => {
			handleSetExpandedRow(ts)
			// The logic to set disableAutoScrollRef.current = true on expansion
			// is now handled by the useEffect hook that observes expandedRows.
		},
		[handleSetExpandedRow],
	)

	const handleRowHeightChange = useCallback(
		(isTaller: boolean) => {
			if (!disableAutoScrollRef.current) {
				if (isTaller) {
					scrollToBottomSmooth()
				} else {
					setTimeout(() => scrollToBottomAuto(), 0)
				}
			}
		},
		[scrollToBottomSmooth, scrollToBottomAuto],
	)

	useEffect(() => {
		let timer: NodeJS.Timeout | undefined
		if (!disableAutoScrollRef.current) {
			timer = setTimeout(() => scrollToBottomSmooth(), 50)
		}
		return () => {
			if (timer) {
				clearTimeout(timer)
			}
		}
	}, [groupedMessages.length, scrollToBottomSmooth])

	const handleWheel = useCallback((event: Event) => {
		const wheelEvent = event as WheelEvent

		if (wheelEvent.deltaY && wheelEvent.deltaY < 0) {
			if (scrollContainerRef.current?.contains(wheelEvent.target as Node)) {
				// User scrolled up
				disableAutoScrollRef.current = true
			}
		}
	}, [])

	useEvent("wheel", handleWheel, window, { passive: true }) // passive improves scrolling performance

	// Effect to handle showing the checkpoint warning after a delay
	useEffect(() => {
		// Only show the warning when there's a task but no visible messages yet
		if (task && modifiedMessages.length === 0 && !isStreaming && !isHidden) {
			const timer = setTimeout(() => {
				setShowCheckpointWarning(true)
			}, 5000) // 5 seconds

			return () => clearTimeout(timer)
		} else {
			setShowCheckpointWarning(false)
		}
	}, [task, modifiedMessages.length, isStreaming, isHidden])

	// Effect to hide the checkpoint warning when messages appear
	useEffect(() => {
		if (modifiedMessages.length > 0 || isStreaming || isHidden) {
			setShowCheckpointWarning(false)
		}
	}, [modifiedMessages.length, isStreaming, isHidden])

	const placeholderText = task ? t("chat:typeMessage") : t("chat:typeTask")

	// Function to switch to a specific mode
	const switchToMode = useCallback(
		(modeSlug: string): void => {
			// Update local state and notify extension to sync mode change
			setMode(modeSlug)

			// Send the mode switch message
			vscode.postMessage({
				type: "mode",
				text: modeSlug,
			})
		},
		[setMode],
	)

	const handleSuggestionClickInRow = useCallback(
		(suggestion: SuggestionItem, event?: React.MouseEvent) => {
			// Mark that user has responded if this is a manual click (not auto-approval)
			if (event) {
				userRespondedRef.current = true
			}

			// Mark the current follow-up question as answered when a suggestion is clicked
			if (clineAsk === "followup" && !event?.shiftKey) {
				markFollowUpAsAnswered()
			}

			// Check if we need to switch modes
			if (suggestion.mode) {
				// Only switch modes if it's a manual click (event exists) or auto-approval is allowed
				const isManualClick = !!event
				if (isManualClick || alwaysAllowModeSwitch) {
					// Switch mode without waiting
					switchToMode(suggestion.mode)
				}
			}

			if (event?.shiftKey) {
				// Always append to existing text, don't overwrite
				setInputValue((currentValue) => {
					return currentValue !== "" ? `${currentValue} \n${suggestion.answer}` : suggestion.answer
				})
			} else {
				handleSendMessage(suggestion.answer, [])
			}
		},
		[handleSendMessage, setInputValue, switchToMode, alwaysAllowModeSwitch, clineAsk, markFollowUpAsAnswered],
	)

	const handleBatchFileResponse = useCallback((response: { [key: string]: boolean }) => {
		// Handle batch file response, e.g., for file uploads
		vscode.postMessage({ type: "askResponse", askResponse: "objectResponse", text: JSON.stringify(response) })
	}, [])

	// Handler for when FollowUpSuggest component unmounts
	const handleFollowUpUnmount = useCallback(() => {
		// Mark that user has responded
		userRespondedRef.current = true
	}, [])

	const itemContent = useCallback(
		(index: number, messageOrGroup: ClineMessage | ClineMessage[]) => {
			// browser session group
			if (Array.isArray(messageOrGroup)) {
				return (
					<BrowserSessionRow
						messages={messageOrGroup}
						isLast={index === groupedMessages.length - 1}
						lastModifiedMessage={modifiedMessages.at(-1)}
						onHeightChange={handleRowHeightChange}
						isStreaming={isStreaming}
						isExpanded={(messageTs: number) => expandedRows[messageTs] ?? false}
						onToggleExpand={(messageTs: number) => {
							setExpandedRows((prev) => ({
								...prev,
								[messageTs]: !prev[messageTs],
							}))
						}}
					/>
				)
			}

			// regular message
			return (
				<ChatRow
					key={messageOrGroup.ts}
					message={messageOrGroup}
					isExpanded={expandedRows[messageOrGroup.ts] || false}
					onToggleExpand={toggleRowExpansion} // This was already stabilized
					lastModifiedMessage={modifiedMessages.at(-1)} // Original direct access
					isLast={index === groupedMessages.length - 1} // Original direct access
					onHeightChange={handleRowHeightChange}
					isStreaming={isStreaming}
					onSuggestionClick={handleSuggestionClickInRow} // This was already stabilized
					onBatchFileResponse={handleBatchFileResponse}
					onFollowUpUnmount={handleFollowUpUnmount}
					isFollowUpAnswered={messageOrGroup.ts === currentFollowUpTs}
					editable={
						messageOrGroup.type === "ask" &&
						messageOrGroup.ask === "tool" &&
						(() => {
							let tool: any = {}
							try {
								tool = JSON.parse(messageOrGroup.text || "{}")
							} catch (_) {
								if (messageOrGroup.text?.includes("updateTodoList")) {
									tool = { tool: "updateTodoList" }
								}
							}
							if (tool.tool === "updateTodoList" && alwaysAllowUpdateTodoList) {
								return false
							}
							return tool.tool === "updateTodoList" && enableButtons && !!primaryButtonText
						})()
					}
				/>
			)
		},
		[
			expandedRows,
			toggleRowExpansion,
			modifiedMessages,
			groupedMessages.length,
			handleRowHeightChange,
			isStreaming,
			handleSuggestionClickInRow,
			handleBatchFileResponse,
			handleFollowUpUnmount,
			currentFollowUpTs,
			alwaysAllowUpdateTodoList,
			enableButtons,
			primaryButtonText,
		],
	)

	useEffect(() => {
		if (autoApproveTimeoutRef.current) {
			clearTimeout(autoApproveTimeoutRef.current)
			autoApproveTimeoutRef.current = null
		}

		if (!clineAsk || !enableButtons) {
			return
		}

		// Exit early if user has already responded
		if (userRespondedRef.current) {
			return
		}

		const autoApprove = async () => {
			if (lastMessage?.ask && isAutoApproved(lastMessage)) {
				// Special handling for follow-up questions
				if (lastMessage.ask === "followup") {
					// Handle invalid JSON
					let followUpData: FollowUpData = {}
					try {
						followUpData = JSON.parse(lastMessage.text || "{}") as FollowUpData
					} catch (error) {
						console.error("Failed to parse follow-up data:", error)
						return
					}

					if (followUpData && followUpData.suggest && followUpData.suggest.length > 0) {
						// Wait for the configured timeout before auto-selecting the first suggestion
						await new Promise<void>((resolve) => {
							autoApproveTimeoutRef.current = setTimeout(() => {
								autoApproveTimeoutRef.current = null
								resolve()
							}, followupAutoApproveTimeoutMs)
						})

						// Check if user responded manually
						if (userRespondedRef.current) {
							return
						}

						// Get the first suggestion
						const firstSuggestion = followUpData.suggest[0]

						// Handle the suggestion click
						handleSuggestionClickInRow(firstSuggestion)
						return
					}
				} else if (lastMessage.ask === "tool" && isWriteToolAction(lastMessage)) {
					await new Promise<void>((resolve) => {
						autoApproveTimeoutRef.current = setTimeout(() => {
							autoApproveTimeoutRef.current = null
							resolve()
						}, writeDelayMs)
					})
				}

				vscode.postMessage({ type: "askResponse", askResponse: "yesButtonClicked" })

				setSendingDisabled(true)
				setClineAsk(undefined)
				setEnableButtons(false)
			}
		}
		autoApprove()

		return () => {
			if (autoApproveTimeoutRef.current) {
				clearTimeout(autoApproveTimeoutRef.current)
				autoApproveTimeoutRef.current = null
			}
		}
	}, [
		clineAsk,
		enableButtons,
		handlePrimaryButtonClick,
		alwaysAllowBrowser,
		alwaysAllowReadOnly,
		alwaysAllowReadOnlyOutsideWorkspace,
		alwaysAllowWrite,
		alwaysAllowWriteOutsideWorkspace,
		alwaysAllowExecute,
		followupAutoApproveTimeoutMs,
		alwaysAllowMcp,
		messages,
		allowedCommands,
		mcpServers,
		isAutoApproved,
		lastMessage,
		writeDelayMs,
		isWriteToolAction,
		alwaysAllowFollowupQuestions,
		handleSuggestionClickInRow,
	])

	// Function to handle mode switching
	const switchToNextMode = useCallback(() => {
		const allModes = getAllModes(customModes)
		const currentModeIndex = allModes.findIndex((m) => m.slug === mode)
		const nextModeIndex = (currentModeIndex + 1) % allModes.length
		// Update local state and notify extension to sync mode change
		switchToMode(allModes[nextModeIndex].slug)
	}, [mode, customModes, switchToMode])

	// Add keyboard event handler
	const handleKeyDown = useCallback(
		(event: KeyboardEvent) => {
			// Check for Command + . (period)
			if ((event.metaKey || event.ctrlKey) && event.key === ".") {
				event.preventDefault() // Prevent default browser behavior
				switchToNextMode()
			}
		},
		[switchToNextMode],
	)

	// Add event listener
	useEffect(() => {
		window.addEventListener("keydown", handleKeyDown)
		return () => {
			window.removeEventListener("keydown", handleKeyDown)
		}
	}, [handleKeyDown])

	useImperativeHandle(ref, () => ({
		acceptInput: () => {
			if (enableButtons && primaryButtonText) {
				handlePrimaryButtonClick(inputValue, selectedImages)
			} else if (!sendingDisabled && !isProfileDisabled && (inputValue.trim() || selectedImages.length > 0)) {
				handleSendMessage(inputValue, selectedImages)
			}
		},
	}))

	const handleCondenseContext = (taskId: string) => {
		if (isCondensing || sendingDisabled) {
			return
		}
		setIsCondensing(true)
		setSendingDisabled(true)
		vscode.postMessage({ type: "condenseTaskContextRequest", text: taskId })
	}

	const areButtonsVisible = showScrollToBottom || primaryButtonText || secondaryButtonText || isStreaming

	return (
		<div className={isHidden ? "hidden" : "fixed top-0 left-0 right-0 bottom-0 flex flex-col overflow-hidden"}>
			{(showAnnouncement || showAnnouncementModal) && (
				<Announcement
					hideAnnouncement={() => {
						if (showAnnouncementModal) {
							setShowAnnouncementModal(false)
						}
						if (showAnnouncement) {
							hideAnnouncement()
						}
					}}
				/>
			)}
			{task ? (
				<>
					<TaskHeader
						task={task}
						tokensIn={apiMetrics.totalTokensIn}
						tokensOut={apiMetrics.totalTokensOut}
						cacheWrites={apiMetrics.totalCacheWrites}
						cacheReads={apiMetrics.totalCacheReads}
						totalCost={apiMetrics.totalCost}
						contextTokens={apiMetrics.contextTokens}
						buttonsDisabled={sendingDisabled}
						handleCondenseContext={handleCondenseContext}
						onClose={handleTaskCloseButtonClick}
						todos={latestTodos}
					/>

					{hasSystemPromptOverride && (
						<div className="px-3">
							<SystemPromptWarning />
						</div>
					)}

					{showCheckpointWarning && (
						<div className="px-3">
							<CheckpointWarning />
						</div>
					)}
				</>
			) : (
				<div className="flex-1 min-h-0 overflow-y-auto flex flex-col gap-4 relative">
					{/* Moved Task Bar Header Here */}
					{tasks.length !== 0 && (
						<div className="flex text-vscode-descriptionForeground w-full mx-auto px-5 pt-3">
							<div className="flex items-center gap-1 cursor-pointer" onClick={toggleExpanded}>
								{tasks.length < 10 && (
									<span className={`font-medium text-xs `}>{t("history:recentTasks")}</span>
								)}
								<span
									className={`codicon  ${isExpanded ? "codicon-eye" : "codicon-eye-closed"} scale-90`}
								/>
							</div>
						</div>
					)}
					<div
						className={` w-full flex flex-col gap-4 m-auto ${isExpanded && tasks.length > 0 ? "mt-0" : ""} px-3.5 min-[370px]:px-10 pt-5 transition-all duration-300`}>
						{/* Version indicator in top-right corner - only on welcome screen */}
						<VersionIndicator
							onClick={() => setShowAnnouncementModal(true)}
							className="absolute top-2 right-3 z-10"
						/>

						<RooHero />
						{telemetrySetting === "unset" && <TelemetryBanner />}
						{/* Show the task history preview if expanded and tasks exist */}
						{taskHistory.length > 0 && isExpanded && <HistoryPreview />}
						<p className="text-vscode-editor-foreground leading-tight font-vscode-font-family text-center text-balance max-w-[380px] mx-auto">
							<Trans
								i18nKey="chat:about"
								components={{
									DocsLink: (
										<a href={buildDocLink("", "welcome")} target="_blank" rel="noopener noreferrer">
											the docs
										</a>
									),
								}}
							/>
						</p>
						<RooTips cycle={false} />
					</div>
				</div>
			)}

			{/* 
			// Flex layout explanation:
			// 1. Content div above uses flex: "1 1 0" to:
			//    - Grow to fill available space (flex-grow: 1) 
			//    - Shrink when AutoApproveMenu needs space (flex-shrink: 1)
			//    - Start from zero size (flex-basis: 0) to ensure proper distribution
			//    minHeight: 0 allows it to shrink below its content height
			//
			// 2. AutoApproveMenu uses flex: "0 1 auto" to:
			//    - Not grow beyond its content (flex-grow: 0)
			//    - Shrink when viewport is small (flex-shrink: 1) 
			//    - Use its content size as basis (flex-basis: auto)
			//    This ensures it takes its natural height when there's space
			//    but becomes scrollable when the viewport is too small
			*/}
			{!task && (
				<div className="mb-1 flex-initial min-h-0">
					<AutoApproveMenu />
				</div>
			)}

			{task && (
				<>
					<div className="grow flex" ref={scrollContainerRef}>
						<Virtuoso
							ref={virtuosoRef}
							key={task.ts} // trick to make sure virtuoso re-renders when task changes, and we use initialTopMostItemIndex to start at the bottom
							className="scrollable grow overflow-y-scroll mb-1"
							// increasing top by 3_000 to prevent jumping around when user collapses a row
							increaseViewportBy={{ top: 3_000, bottom: Number.MAX_SAFE_INTEGER }} // hack to make sure the last message is always rendered to get truly perfect scroll to bottom animation when new messages are added (Number.MAX_SAFE_INTEGER is safe for arithmetic operations, which is all virtuoso uses this value for in src/sizeRangeSystem.ts)
							data={groupedMessages} // messages is the raw format returned by extension, modifiedMessages is the manipulated structure that combines certain messages of related type, and visibleMessages is the filtered structure that removes messages that should not be rendered
							itemContent={itemContent}
							atBottomStateChange={(isAtBottom) => {
								setIsAtBottom(isAtBottom)
								if (isAtBottom) {
									disableAutoScrollRef.current = false
								}
								setShowScrollToBottom(disableAutoScrollRef.current && !isAtBottom)
							}}
							atBottomThreshold={10} // anything lower causes issues with followOutput
							initialTopMostItemIndex={groupedMessages.length - 1}
						/>
					</div>
					<div className={`flex-initial min-h-0 ${!areButtonsVisible ? "mb-1" : ""}`}>
						<AutoApproveMenu />
					</div>
					{areButtonsVisible && (
						<div
							className={`flex h-9 items-center mb-1 px-[15px] ${
								showScrollToBottom
									? "opacity-100"
									: enableButtons || (isStreaming && !didClickCancel)
										? "opacity-100"
										: "opacity-50"
							}`}>
							{showScrollToBottom ? (
								<StandardTooltip content={t("chat:scrollToBottom")}>
									<VSCodeButton
										appearance="secondary"
										className="flex-[2]"
										onClick={() => {
											scrollToBottomSmooth()
											disableAutoScrollRef.current = false
										}}>
										<span className="codicon codicon-chevron-down"></span>
									</VSCodeButton>
								</StandardTooltip>
							) : (
								<>
									{primaryButtonText && !isStreaming && (
										<StandardTooltip
											content={
												primaryButtonText === t("chat:retry.title")
													? t("chat:retry.tooltip")
													: primaryButtonText === t("chat:save.title")
														? t("chat:save.tooltip")
														: primaryButtonText === t("chat:approve.title")
															? t("chat:approve.tooltip")
															: primaryButtonText === t("chat:runCommand.title")
																? t("chat:runCommand.tooltip")
																: primaryButtonText === t("chat:startNewTask.title")
																	? t("chat:startNewTask.tooltip")
																	: primaryButtonText === t("chat:resumeTask.title")
																		? t("chat:resumeTask.tooltip")
																		: primaryButtonText ===
																			  t("chat:proceedAnyways.title")
																			? t("chat:proceedAnyways.tooltip")
																			: primaryButtonText ===
																				  t("chat:proceedWhileRunning.title")
																				? t("chat:proceedWhileRunning.tooltip")
																				: undefined
											}>
											<VSCodeButton
												appearance="primary"
												disabled={!enableButtons}
												className={secondaryButtonText ? "flex-1 mr-[6px]" : "flex-[2] mr-0"}
												onClick={() => handlePrimaryButtonClick(inputValue, selectedImages)}>
												{primaryButtonText}
											</VSCodeButton>
										</StandardTooltip>
									)}
									{(secondaryButtonText || isStreaming) && (
										<StandardTooltip
											content={
												isStreaming
													? t("chat:cancel.tooltip")
													: secondaryButtonText === t("chat:startNewTask.title")
														? t("chat:startNewTask.tooltip")
														: secondaryButtonText === t("chat:reject.title")
															? t("chat:reject.tooltip")
															: secondaryButtonText === t("chat:terminate.title")
																? t("chat:terminate.tooltip")
																: undefined
											}>
											<VSCodeButton
												appearance="secondary"
												disabled={!enableButtons && !(isStreaming && !didClickCancel)}
												className={isStreaming ? "flex-[2] ml-0" : "flex-1 ml-[6px]"}
												onClick={() => handleSecondaryButtonClick(inputValue, selectedImages)}>
												{isStreaming ? t("chat:cancel.title") : secondaryButtonText}
											</VSCodeButton>
										</StandardTooltip>
									)}
								</>
							)}
						</div>
					)}
				</>
			)}

			<ChatTextArea
				ref={textAreaRef}
				inputValue={inputValue}
				setInputValue={setInputValue}
				sendingDisabled={sendingDisabled || isProfileDisabled}
				selectApiConfigDisabled={sendingDisabled && clineAsk !== "api_req_failed"}
				placeholderText={placeholderText}
				selectedImages={selectedImages}
				setSelectedImages={setSelectedImages}
				onSend={() => handleSendMessage(inputValue, selectedImages)}
				onSelectImages={selectImages}
				shouldDisableImages={shouldDisableImages}
				onHeightChange={() => {
					if (isAtBottom) {
						scrollToBottomAuto()
					}
				}}
				mode={mode}
				setMode={setMode}
				modeShortcutText={modeShortcutText}
			/>

			{isProfileDisabled && (
				<div className="px-3">
					<ProfileViolationWarning />
				</div>
			)}

			<div id="roo-portal" />
		</div>
	)
}

const ChatView = forwardRef(ChatViewComponent)

export default ChatView<|MERGE_RESOLUTION|>--- conflicted
+++ resolved
@@ -542,14 +542,7 @@
 
 			if (trimmedText || images.length > 0) {
 				const messageToSend = `<user_message>${trimmedText}</user_message>`
-
-<<<<<<< HEAD
-=======
-			if (text || images.length > 0) {
-				// Mark that user has responded - this prevents any pending auto-approvals
 				userRespondedRef.current = true
-
->>>>>>> 50e45a2b
 				if (messagesRef.current.length === 0) {
 					vscode.postMessage({ type: "newTask", text: messageToSend, images })
 				} else if (clineAskRef.current) {
