--- conflicted
+++ resolved
@@ -222,10 +222,6 @@
 			apiConfiguration: { modelMaxThinkingTokens: 456, modelTemperature: 0.3 },
 			experiments: {
 				powerSteering: true,
-<<<<<<< HEAD
-=======
-				marketplace: false,
->>>>>>> 50e45a2b
 				disableCompletionCommand: false,
 				concurrentFileReads: true,
 				multiFileApplyDiff: true,
